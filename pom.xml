<<<<<<< HEAD
<?xml version="1.0" encoding="UTF-8"?>
<!--
  ~ Copyright 2013-2018 the original author or authors.
  ~
  ~ Licensed under the Apache License, Version 2.0 (the "License");
  ~ you may not use this file except in compliance with the License.
  ~ You may obtain a copy of the License at
  ~
  ~      https://www.apache.org/licenses/LICENSE-2.0
  ~
  ~ Unless required by applicable law or agreed to in writing, software
  ~ distributed under the License is distributed on an "AS IS" BASIS,
  ~ WITHOUT WARRANTIES OR CONDITIONS OF ANY KIND, either express or implied.
  ~ See the License for the specific language governing permissions and
  ~ limitations under the License.
  -->

<project xmlns:xsi="http://www.w3.org/2001/XMLSchema-instance"
		 xmlns="http://maven.apache.org/POM/4.0.0"
		 xsi:schemaLocation="http://maven.apache.org/POM/4.0.0 https://maven.apache.org/xsd/maven-4.0.0.xsd">
	<modelVersion>4.0.0</modelVersion>

	<artifactId>spring-cloud-sleuth</artifactId>
	<version>3.0.2-SNAPSHOT</version>
	<packaging>pom</packaging>
	<name>Spring Cloud Sleuth</name>
	<description>Spring Cloud Sleuth</description>

	<parent>
		<groupId>org.springframework.cloud</groupId>
		<artifactId>spring-cloud-build</artifactId>
		<version>3.0.2-SNAPSHOT</version>
		<relativePath/>
		<!-- lookup parent from repository -->
	</parent>

	<scm>
		<url>https://github.com/spring-cloud/spring-cloud-sleuth</url>
		<connection>scm:git:git://github.com/spring-cloud/spring-cloud-sleuth.git
		</connection>
		<developerConnection>
			scm:git:ssh://git@github.com/spring-cloud/spring-cloud-sleuth.git
		</developerConnection>
		<tag>HEAD</tag>
	</scm>

	<modules>
		<module>spring-cloud-sleuth-dependencies</module>
		<module>spring-cloud-sleuth-api</module>
		<module>spring-cloud-sleuth-instrumentation</module>
		<module>spring-cloud-sleuth-brave</module>
		<module>spring-cloud-sleuth-autoconfigure</module>
		<module>tests</module>
		<module>spring-cloud-sleuth-zipkin</module>
		<module>spring-cloud-starter-sleuth</module>
		<module>spring-cloud-sleuth-samples</module>
		<module>docs</module>
	</modules>

	<properties>
		<maven.compiler.target>1.8</maven.compiler.target>
		<maven.compiler.source>1.8</maven.compiler.source>
		<maven.compiler.testTarget>1.8</maven.compiler.testTarget>
		<maven.compiler.testSource>1.8</maven.compiler.testSource>
		<spring-cloud-build.version>3.0.2-SNAPSHOT</spring-cloud-build.version>
		<spring-cloud-commons.version>3.0.2-SNAPSHOT</spring-cloud-commons.version>
		<spring-cloud-gateway.version>3.0.2-SNAPSHOT</spring-cloud-gateway.version>
		<spring-cloud-circuitbreaker.version>2.0.1-SNAPSHOT</spring-cloud-circuitbreaker.version>
		<spring-cloud-stream.version>3.1.1-SNAPSHOT</spring-cloud-stream.version>
		<spring-cloud-function.version>3.1.2-SNAPSHOT</spring-cloud-function.version>
		<spring-cloud-netflix.version>3.0.2-SNAPSHOT</spring-cloud-netflix.version>
		<spring-cloud-openfeign.version>3.0.2-SNAPSHOT</spring-cloud-openfeign.version>
		<brave.version>5.13.2</brave.version>
		<wavefront-runtime-sdk-jvm.version>1.3.3</wavefront-runtime-sdk-jvm.version>
		<wavefront-sdk-java.version>2.6.2</wavefront-sdk-java.version>
		<opentracing.version>0.32.0</opentracing.version>
		<spring-security-boot-autoconfigure.version>2.3.4.RELEASE</spring-security-boot-autoconfigure.version>
		<disable.nohttp.checks>false</disable.nohttp.checks>
		<okhttp.version>4.9.0</okhttp.version>
		<mockwebserver.version>4.8.0</mockwebserver.version>
		<guava.version>20.0</guava.version>
		<javax.resource-api.version>1.7.1</javax.resource-api.version>
		<cglib-nodep.version>3.3.0</cglib-nodep.version>
		<objenesis.version>3.0.1</objenesis.version>
		<spring-security-oauth2.version>2.2.0.RELEASE</spring-security-oauth2.version>

		<!-- Until we switch it to true in sc-build -->
		<javadoc.failOnError>true</javadoc.failOnError>
		<javadoc.failOnWarnings>false</javadoc.failOnWarnings>
		<commons-lang3.version>3.8.1</commons-lang3.version>
		<hamcrest-core.version>2.2</hamcrest-core.version>
		<awaitility.version>4.0.3</awaitility.version>
		<brave-propagation-aws.version>0.21.3</brave-propagation-aws.version>
		<archunit-junit5.version>0.14.1</archunit-junit5.version>
	</properties>

	<build>
		<pluginManagement>
			<plugins>
				<plugin>
					<artifactId>maven-compiler-plugin</artifactId>
					<version>3.8.1</version>
					<executions>
						<execution>
							<id>default-compile</id>
							<configuration>
								<showDeprecation>true</showDeprecation>
								<showWarnings>true</showWarnings>
								<compilerArguments>
									<source>${maven.compiler.source}</source>
									<target>${maven.compiler.target}</target>
								</compilerArguments>
							</configuration>
						</execution>
						<execution>
							<id>default-testCompile</id>
							<configuration>
								<showDeprecation>true</showDeprecation>
								<showWarnings>true</showWarnings>
								<compilerArguments>
									<source>${maven.compiler.testSource}</source>
									<target>${maven.compiler.testTarget}</target>
								</compilerArguments>
							</configuration>
						</execution>
					</executions>
				</plugin>
				<plugin>
					<artifactId>maven-enforcer-plugin</artifactId>
					<version>1.3.1</version>
					<executions>
						<execution>
							<id>enforce-java</id>
							<goals>
								<goal>enforce</goal>
							</goals>
							<configuration>
								<rules>
									<requireJavaVersion>
										<version>${maven.compiler.testTarget}</version>
									</requireJavaVersion>
								</rules>
							</configuration>
						</execution>
					</executions>
				</plugin>
				<plugin>
					<artifactId>maven-deploy-plugin</artifactId>
					<version>2.8.2</version>
				</plugin>
			</plugins>
		</pluginManagement>
		<plugins>
			<plugin>
				<groupId>io.spring.javaformat</groupId>
				<artifactId>spring-javaformat-maven-plugin</artifactId>
			</plugin>
			<plugin>
				<artifactId>maven-checkstyle-plugin</artifactId>
			</plugin>
		</plugins>
	</build>

	<reporting>
		<plugins>
			<plugin>
				<artifactId>maven-checkstyle-plugin</artifactId>
			</plugin>
			<plugin>
				<artifactId>maven-surefire-report-plugin</artifactId>
			</plugin>
		</plugins>
	</reporting>

	<dependencyManagement>
		<dependencies>
			<dependency>
				<groupId>org.springframework.cloud</groupId>
				<artifactId>spring-cloud-sleuth-dependencies</artifactId>
				<version>${project.version}</version>
				<type>pom</type>
				<scope>import</scope>
			</dependency>
			<dependency>
				<groupId>org.springframework.cloud</groupId>
				<artifactId>spring-cloud-netflix-dependencies</artifactId>
				<version>${spring-cloud-netflix.version}</version>
				<type>pom</type>
				<scope>import</scope>
			</dependency>
			<dependency>
				<groupId>org.springframework.cloud</groupId>
				<artifactId>spring-cloud-commons-dependencies</artifactId>
				<version>${spring-cloud-commons.version}</version>
				<type>pom</type>
				<scope>import</scope>
			</dependency>
			<dependency>
				<groupId>org.springframework.cloud</groupId>
				<artifactId>spring-cloud-gateway-dependencies</artifactId>
				<version>${spring-cloud-gateway.version}</version>
				<type>pom</type>
				<scope>import</scope>
			</dependency>
			<dependency>
				<groupId>org.springframework.cloud</groupId>
				<artifactId>spring-cloud-circuitbreaker-dependencies</artifactId>
				<version>${spring-cloud-circuitbreaker.version}</version>
				<type>pom</type>
				<scope>import</scope>
			</dependency>
			<dependency>
				<groupId>org.springframework.cloud</groupId>
				<artifactId>spring-cloud-stream-dependencies</artifactId>
				<version>${spring-cloud-stream.version}</version>
				<type>pom</type>
				<scope>import</scope>
			</dependency>
			<dependency>
				<groupId>org.springframework.cloud</groupId>
				<artifactId>spring-cloud-function-dependencies</artifactId>
				<version>${spring-cloud-function.version}</version>
				<type>pom</type>
				<scope>import</scope>
			</dependency>
			<dependency>
				<groupId>org.springframework.cloud</groupId>
				<artifactId>spring-cloud-openfeign-dependencies</artifactId>
				<version>${spring-cloud-openfeign.version}</version>
				<type>pom</type>
				<scope>import</scope>
			</dependency>
			<dependency>
				<groupId>org.springframework.security.oauth.boot</groupId>
				<artifactId>spring-security-oauth2-autoconfigure</artifactId>
				<version>${spring-security-boot-autoconfigure.version}</version>
				<optional>true</optional>
			</dependency>
			<dependency>
				<groupId>com.wavefront</groupId>
				<artifactId>wavefront-runtime-sdk-jvm</artifactId>
				<version>${wavefront-runtime-sdk-jvm.version}</version>
				<optional>true</optional>
			</dependency>
			<dependency>
				<groupId>com.wavefront</groupId>
				<artifactId>wavefront-sdk-java</artifactId>
				<version>${wavefront-sdk-java.version}</version>
				<optional>true</optional>
			</dependency>
			<dependency>
				<groupId>cglib</groupId>
				<artifactId>cglib-nodep</artifactId>
				<version>${cglib-nodep.version}</version>
			</dependency>
			<dependency>
				<groupId>org.objenesis</groupId>
				<artifactId>objenesis</artifactId>
				<version>${objenesis.version}</version>
				<!-- not test because we need it in stream -->
			</dependency>
			<dependency>
				<groupId>com.squareup.okhttp3</groupId>
				<artifactId>mockwebserver</artifactId>
				<version>${mockwebserver.version}</version>
			</dependency>
			<dependency>
				<groupId>org.springframework.security.oauth</groupId>
				<artifactId>spring-security-oauth2</artifactId>
				<version>${spring-security-oauth2.version}</version>
			</dependency>
			<dependency>
				<groupId>io.zipkin.aws</groupId>
				<artifactId>brave-propagation-aws</artifactId>
				<version>${brave-propagation-aws.version}</version>
			</dependency>
			<dependency>
				<groupId>org.hamcrest</groupId>
				<artifactId>hamcrest-core</artifactId>
				<version>${hamcrest-core.version}</version>
				<scope>test</scope>
			</dependency>
			<dependency>
				<groupId>org.awaitility</groupId>
				<artifactId>awaitility</artifactId>
				<version>${awaitility.version}</version>
				<scope>test</scope>
			</dependency>
			<dependency>
				<groupId>com.tngtech.archunit</groupId>
				<artifactId>archunit-junit5</artifactId>
				<version>${archunit-junit5.version}</version>
			</dependency>
		</dependencies>
	</dependencyManagement>

	<profiles>
		<profile>
			<id>spring</id>
			<repositories>
				<repository>
					<id>spring-snapshots</id>
					<name>Spring Snapshots</name>
					<url>https://repo.spring.io/snapshot</url>
					<snapshots>
						<enabled>true</enabled>
					</snapshots>
					<releases>
						<enabled>false</enabled>
					</releases>
				</repository>
				<!-- BRAVE  -->
				<repository>
					<id>jfrog-snapshots</id>
					<name>JFrog Snapshots</name>
					<url>https://oss.jfrog.org/oss-snapshot-local/</url>
					<snapshots>
						<enabled>true</enabled>
					</snapshots>
					<releases>
						<enabled>false</enabled>
					</releases>
				</repository>
				<repository>
					<id>spring-milestones</id>
					<name>Spring Milestones</name>
					<url>https://repo.spring.io/milestone</url>
					<snapshots>
						<enabled>false</enabled>
					</snapshots>
				</repository>
				<repository>
					<id>spring-releases</id>
					<name>Spring Releases</name>
					<url>https://repo.spring.io/release</url>
					<snapshots>
						<enabled>false</enabled>
					</snapshots>
				</repository>
			</repositories>
			<pluginRepositories>
				<pluginRepository>
					<id>spring-snapshots</id>
					<name>Spring Snapshots</name>
					<url>https://repo.spring.io/snapshot</url>
					<snapshots>
						<enabled>true</enabled>
					</snapshots>
					<releases>
						<enabled>false</enabled>
					</releases>
				</pluginRepository>
				<pluginRepository>
					<id>spring-milestones</id>
					<name>Spring Milestones</name>
					<url>https://repo.spring.io/milestone</url>
					<snapshots>
						<enabled>false</enabled>
					</snapshots>
				</pluginRepository>
				<pluginRepository>
					<id>spring-releases</id>
					<name>Spring Releases</name>
					<url>https://repo.spring.io/release</url>
					<snapshots>
						<enabled>false</enabled>
					</snapshots>
				</pluginRepository>
			</pluginRepositories>
		</profile>
		<profile>
			<id>ide</id>
			<activation>
				<activeByDefault>false</activeByDefault>
			</activation>
			<build>
				<plugins>
					<plugin>
						<artifactId>maven-compiler-plugin</artifactId>
						<configuration>
							<source>${maven.compiler.testSource}</source>
							<target>${maven.compiler.testTarget}</target>
						</configuration>
					</plugin>
				</plugins>
			</build>
		</profile>
		<profile>
			<id>benchmarks</id>
			<activation>
				<activeByDefault>false</activeByDefault>
			</activation>
			<modules>
				<module>benchmarks</module>
			</modules>
		</profile>
		<profile>
			<id>sonar</id>
			<build>
				<plugins>
					<plugin>
						<groupId>org.jacoco</groupId>
						<artifactId>jacoco-maven-plugin</artifactId>
						<executions>
							<execution>
								<id>pre-unit-test</id>
								<goals>
									<goal>prepare-agent</goal>
								</goals>
								<configuration>
									<propertyName>surefireArgLine</propertyName>
									<destFile>${project.build.directory}/jacoco.exec
									</destFile>
								</configuration>
							</execution>
							<execution>
								<id>post-unit-test</id>
								<phase>test</phase>
								<goals>
									<goal>report</goal>
								</goals>
								<configuration>
									<!-- Sets the path to the file which contains the execution data. -->
									<dataFile>${project.build.directory}/jacoco.exec
									</dataFile>
								</configuration>
							</execution>
						</executions>
					</plugin>
					<plugin>
						<artifactId>maven-surefire-plugin</artifactId>
						<configuration>
							<!-- Sets the VM argument line used when unit tests are run. -->
							<argLine>${surefireArgLine}</argLine>
						</configuration>
					</plugin>
				</plugins>
			</build>
		</profile>
	</profiles>

</project>
=======
<?xml version="1.0" encoding="UTF-8"?>
<!--
  ~ Copyright 2013-2018 the original author or authors.
  ~
  ~ Licensed under the Apache License, Version 2.0 (the "License");
  ~ you may not use this file except in compliance with the License.
  ~ You may obtain a copy of the License at
  ~
  ~      https://www.apache.org/licenses/LICENSE-2.0
  ~
  ~ Unless required by applicable law or agreed to in writing, software
  ~ distributed under the License is distributed on an "AS IS" BASIS,
  ~ WITHOUT WARRANTIES OR CONDITIONS OF ANY KIND, either express or implied.
  ~ See the License for the specific language governing permissions and
  ~ limitations under the License.
  -->

<project xmlns:xsi="http://www.w3.org/2001/XMLSchema-instance"
		 xmlns="http://maven.apache.org/POM/4.0.0"
		 xsi:schemaLocation="http://maven.apache.org/POM/4.0.0 https://maven.apache.org/xsd/maven-4.0.0.xsd">
	<modelVersion>4.0.0</modelVersion>

	<artifactId>spring-cloud-sleuth</artifactId>
	<version>3.1.0-SNAPSHOT</version>
	<packaging>pom</packaging>
	<name>Spring Cloud Sleuth</name>
	<description>Spring Cloud Sleuth</description>

	<parent>
		<groupId>org.springframework.cloud</groupId>
		<artifactId>spring-cloud-build</artifactId>
		<version>3.0.3-SNAPSHOT</version>
		<relativePath/>
		<!-- lookup parent from repository -->
	</parent>

	<scm>
		<url>https://github.com/spring-cloud/spring-cloud-sleuth</url>
		<connection>scm:git:git://github.com/spring-cloud/spring-cloud-sleuth.git
		</connection>
		<developerConnection>
			scm:git:ssh://git@github.com/spring-cloud/spring-cloud-sleuth.git
		</developerConnection>
		<tag>HEAD</tag>
	</scm>

	<modules>
		<module>spring-cloud-sleuth-dependencies</module>
		<module>spring-cloud-sleuth-api</module>
		<module>spring-cloud-sleuth-instrumentation</module>
		<module>spring-cloud-sleuth-brave</module>
		<module>spring-cloud-sleuth-autoconfigure</module>
		<module>tests</module>
		<module>spring-cloud-sleuth-zipkin</module>
		<module>spring-cloud-starter-sleuth</module>
		<module>spring-cloud-sleuth-samples</module>
		<module>docs</module>
	</modules>

	<properties>
		<maven.compiler.target>1.8</maven.compiler.target>
		<maven.compiler.source>1.8</maven.compiler.source>
		<maven.compiler.testTarget>1.8</maven.compiler.testTarget>
		<maven.compiler.testSource>1.8</maven.compiler.testSource>
		<spring-cloud-build.version>3.0.3-SNAPSHOT</spring-cloud-build.version>
		<spring-cloud-commons.version>3.0.3-SNAPSHOT</spring-cloud-commons.version>
		<spring-cloud-gateway.version>3.0.3-SNAPSHOT</spring-cloud-gateway.version>
		<spring-cloud-config.version>3.0.3-SNAPSHOT</spring-cloud-config.version>
		<spring-cloud-circuitbreaker.version>2.0.2-SNAPSHOT</spring-cloud-circuitbreaker.version>
		<spring-cloud-stream.version>3.1.3-SNAPSHOT</spring-cloud-stream.version>
		<spring-cloud-function.version>3.1.3-SNAPSHOT</spring-cloud-function.version>
		<spring-cloud-netflix.version>3.0.3-SNAPSHOT</spring-cloud-netflix.version>
		<spring-cloud-openfeign.version>3.0.3-SNAPSHOT</spring-cloud-openfeign.version>
		<spring-cloud-task.version>2.3.2-SNAPSHOT</spring-cloud-task.version>
		<spring-cloud-deployer.version>2.5.1</spring-cloud-deployer.version>
		<brave.version>5.13.2</brave.version>
		<opentracing.version>0.32.0</opentracing.version>
		<spring-security-boot-autoconfigure.version>2.3.4.RELEASE</spring-security-boot-autoconfigure.version>
		<disable.nohttp.checks>false</disable.nohttp.checks>
		<okhttp.version>4.9.0</okhttp.version>
		<mockwebserver.version>4.8.0</mockwebserver.version>
		<guava.version>20.0</guava.version>
		<javax.resource-api.version>1.7.1</javax.resource-api.version>
		<cglib-nodep.version>3.3.0</cglib-nodep.version>
		<objenesis.version>3.0.1</objenesis.version>
		<spring-security-oauth2.version>2.2.0.RELEASE</spring-security-oauth2.version>

		<!-- Until we switch it to true in sc-build -->
		<javadoc.failOnError>true</javadoc.failOnError>
		<javadoc.failOnWarnings>false</javadoc.failOnWarnings>
		<commons-lang3.version>3.8.1</commons-lang3.version>
		<hamcrest-core.version>2.2</hamcrest-core.version>
		<awaitility.version>4.0.3</awaitility.version>
		<brave-propagation-aws.version>0.21.3</brave-propagation-aws.version>
		<archunit-junit5.version>0.14.1</archunit-junit5.version>
		<testcontainers.version>1.15.3</testcontainers.version>
	</properties>

	<build>
		<pluginManagement>
			<plugins>
				<plugin>
					<artifactId>maven-compiler-plugin</artifactId>
					<version>3.8.1</version>
					<executions>
						<execution>
							<id>default-compile</id>
							<configuration>
								<showDeprecation>true</showDeprecation>
								<showWarnings>true</showWarnings>
								<compilerArguments>
									<source>${maven.compiler.source}</source>
									<target>${maven.compiler.target}</target>
								</compilerArguments>
							</configuration>
						</execution>
						<execution>
							<id>default-testCompile</id>
							<configuration>
								<showDeprecation>true</showDeprecation>
								<showWarnings>true</showWarnings>
								<compilerArguments>
									<source>${maven.compiler.testSource}</source>
									<target>${maven.compiler.testTarget}</target>
								</compilerArguments>
							</configuration>
						</execution>
					</executions>
				</plugin>
				<plugin>
					<artifactId>maven-enforcer-plugin</artifactId>
					<version>1.3.1</version>
					<executions>
						<execution>
							<id>enforce-java</id>
							<goals>
								<goal>enforce</goal>
							</goals>
							<configuration>
								<rules>
									<requireJavaVersion>
										<version>${maven.compiler.testTarget}</version>
									</requireJavaVersion>
								</rules>
							</configuration>
						</execution>
					</executions>
				</plugin>
				<plugin>
					<artifactId>maven-deploy-plugin</artifactId>
					<version>2.8.2</version>
				</plugin>
			</plugins>
		</pluginManagement>
		<plugins>
			<plugin>
				<groupId>io.spring.javaformat</groupId>
				<artifactId>spring-javaformat-maven-plugin</artifactId>
			</plugin>
			<plugin>
				<artifactId>maven-checkstyle-plugin</artifactId>
			</plugin>
		</plugins>
	</build>

	<reporting>
		<plugins>
			<plugin>
				<artifactId>maven-checkstyle-plugin</artifactId>
			</plugin>
			<plugin>
				<artifactId>maven-surefire-report-plugin</artifactId>
			</plugin>
		</plugins>
	</reporting>

	<dependencyManagement>
		<dependencies>
			<dependency>
				<groupId>org.springframework.cloud</groupId>
				<artifactId>spring-cloud-sleuth-dependencies</artifactId>
				<version>${project.version}</version>
				<type>pom</type>
				<scope>import</scope>
			</dependency>
			<dependency>
				<groupId>org.springframework.cloud</groupId>
				<artifactId>spring-cloud-netflix-dependencies</artifactId>
				<version>${spring-cloud-netflix.version}</version>
				<type>pom</type>
				<scope>import</scope>
			</dependency>
			<dependency>
				<groupId>org.springframework.cloud</groupId>
				<artifactId>spring-cloud-commons-dependencies</artifactId>
				<version>${spring-cloud-commons.version}</version>
				<type>pom</type>
				<scope>import</scope>
			</dependency>
			<dependency>
				<groupId>org.springframework.cloud</groupId>
				<artifactId>spring-cloud-gateway-dependencies</artifactId>
				<version>${spring-cloud-gateway.version}</version>
				<type>pom</type>
				<scope>import</scope>
			</dependency>
			<dependency>
				<groupId>org.springframework.cloud</groupId>
				<artifactId>spring-cloud-circuitbreaker-dependencies</artifactId>
				<version>${spring-cloud-circuitbreaker.version}</version>
				<type>pom</type>
				<scope>import</scope>
			</dependency>
			<dependency>
				<groupId>org.springframework.cloud</groupId>
				<artifactId>spring-cloud-stream-dependencies</artifactId>
				<version>${spring-cloud-stream.version}</version>
				<type>pom</type>
				<scope>import</scope>
			</dependency>
			<dependency>
				<groupId>org.springframework.cloud</groupId>
				<artifactId>spring-cloud-function-dependencies</artifactId>
				<version>${spring-cloud-function.version}</version>
				<type>pom</type>
				<scope>import</scope>
			</dependency>
			<dependency>
				<groupId>org.springframework.cloud</groupId>
				<artifactId>spring-cloud-openfeign-dependencies</artifactId>
				<version>${spring-cloud-openfeign.version}</version>
				<type>pom</type>
				<scope>import</scope>
			</dependency>
			<dependency>
				<groupId>org.springframework.cloud</groupId>
				<artifactId>spring-cloud-config-dependencies</artifactId>
				<version>${spring-cloud-config.version}</version>
				<type>pom</type>
				<scope>import</scope>
			</dependency>
			<dependency>
				<groupId>org.springframework.cloud</groupId>
				<artifactId>spring-cloud-task-dependencies</artifactId>
				<version>${spring-cloud-task.version}</version>
				<type>pom</type>
				<scope>import</scope>
			</dependency>
			<dependency>
				<groupId>org.springframework.cloud</groupId>
				<artifactId>spring-cloud-deployer-dependencies</artifactId>
				<version>${spring-cloud-deployer.version}</version>
				<scope>import</scope>
				<type>pom</type>
			</dependency>
			<dependency>
				<groupId>org.springframework.security.oauth.boot</groupId>
				<artifactId>spring-security-oauth2-autoconfigure</artifactId>
				<version>${spring-security-boot-autoconfigure.version}</version>
				<optional>true</optional>
			</dependency>
			<dependency>
				<groupId>cglib</groupId>
				<artifactId>cglib-nodep</artifactId>
				<version>${cglib-nodep.version}</version>
			</dependency>
			<dependency>
				<groupId>org.objenesis</groupId>
				<artifactId>objenesis</artifactId>
				<version>${objenesis.version}</version>
				<!-- not test because we need it in stream -->
			</dependency>
			<dependency>
				<groupId>com.squareup.okhttp3</groupId>
				<artifactId>mockwebserver</artifactId>
				<version>${mockwebserver.version}</version>
			</dependency>
			<dependency>
				<groupId>org.springframework.security.oauth</groupId>
				<artifactId>spring-security-oauth2</artifactId>
				<version>${spring-security-oauth2.version}</version>
			</dependency>
			<dependency>
				<groupId>io.zipkin.aws</groupId>
				<artifactId>brave-propagation-aws</artifactId>
				<version>${brave-propagation-aws.version}</version>
			</dependency>
			<dependency>
				<groupId>org.hamcrest</groupId>
				<artifactId>hamcrest-core</artifactId>
				<version>${hamcrest-core.version}</version>
				<scope>test</scope>
			</dependency>
			<dependency>
				<groupId>org.awaitility</groupId>
				<artifactId>awaitility</artifactId>
				<version>${awaitility.version}</version>
				<scope>test</scope>
			</dependency>
			<dependency>
				<groupId>com.tngtech.archunit</groupId>
				<artifactId>archunit-junit5</artifactId>
				<version>${archunit-junit5.version}</version>
			</dependency>
			<dependency>
				<groupId>org.testcontainers</groupId>
				<artifactId>testcontainers-bom</artifactId>
				<version>${testcontainers.version}</version>
				<type>pom</type>
				<scope>import</scope>
			</dependency>
		</dependencies>
	</dependencyManagement>

	<profiles>
		<profile>
			<id>spring</id>
			<repositories>
				<repository>
					<id>spring-snapshots</id>
					<name>Spring Snapshots</name>
					<url>https://repo.spring.io/snapshot</url>
					<snapshots>
						<enabled>true</enabled>
					</snapshots>
					<releases>
						<enabled>false</enabled>
					</releases>
				</repository>
				<!-- BRAVE  -->
				<repository>
					<id>jfrog-snapshots</id>
					<name>JFrog Snapshots</name>
					<url>https://oss.jfrog.org/oss-snapshot-local/</url>
					<snapshots>
						<enabled>true</enabled>
					</snapshots>
					<releases>
						<enabled>false</enabled>
					</releases>
				</repository>
				<repository>
					<id>spring-milestones</id>
					<name>Spring Milestones</name>
					<url>https://repo.spring.io/milestone</url>
					<snapshots>
						<enabled>false</enabled>
					</snapshots>
				</repository>
				<repository>
					<id>spring-releases</id>
					<name>Spring Releases</name>
					<url>https://repo.spring.io/release</url>
					<snapshots>
						<enabled>false</enabled>
					</snapshots>
				</repository>
			</repositories>
			<pluginRepositories>
				<pluginRepository>
					<id>spring-snapshots</id>
					<name>Spring Snapshots</name>
					<url>https://repo.spring.io/snapshot</url>
					<snapshots>
						<enabled>true</enabled>
					</snapshots>
					<releases>
						<enabled>false</enabled>
					</releases>
				</pluginRepository>
				<pluginRepository>
					<id>spring-milestones</id>
					<name>Spring Milestones</name>
					<url>https://repo.spring.io/milestone</url>
					<snapshots>
						<enabled>false</enabled>
					</snapshots>
				</pluginRepository>
				<pluginRepository>
					<id>spring-releases</id>
					<name>Spring Releases</name>
					<url>https://repo.spring.io/release</url>
					<snapshots>
						<enabled>false</enabled>
					</snapshots>
				</pluginRepository>
			</pluginRepositories>
		</profile>
		<profile>
			<id>ide</id>
			<activation>
				<activeByDefault>false</activeByDefault>
			</activation>
			<build>
				<plugins>
					<plugin>
						<artifactId>maven-compiler-plugin</artifactId>
						<configuration>
							<source>${maven.compiler.testSource}</source>
							<target>${maven.compiler.testTarget}</target>
						</configuration>
					</plugin>
				</plugins>
			</build>
		</profile>
		<profile>
			<id>benchmarks</id>
			<activation>
				<activeByDefault>false</activeByDefault>
			</activation>
			<modules>
				<module>benchmarks</module>
			</modules>
		</profile>
		<profile>
			<id>sonar</id>
			<build>
				<plugins>
					<plugin>
						<groupId>org.jacoco</groupId>
						<artifactId>jacoco-maven-plugin</artifactId>
						<executions>
							<execution>
								<id>pre-unit-test</id>
								<goals>
									<goal>prepare-agent</goal>
								</goals>
								<configuration>
									<propertyName>surefireArgLine</propertyName>
									<destFile>${project.build.directory}/jacoco.exec
									</destFile>
								</configuration>
							</execution>
							<execution>
								<id>post-unit-test</id>
								<phase>test</phase>
								<goals>
									<goal>report</goal>
								</goals>
								<configuration>
									<!-- Sets the path to the file which contains the execution data. -->
									<dataFile>${project.build.directory}/jacoco.exec
									</dataFile>
								</configuration>
							</execution>
						</executions>
					</plugin>
					<plugin>
						<artifactId>maven-surefire-plugin</artifactId>
						<configuration>
							<!-- Sets the VM argument line used when unit tests are run. -->
							<argLine>${surefireArgLine}</argLine>
						</configuration>
					</plugin>
				</plugins>
			</build>
		</profile>
	</profiles>

</project>
>>>>>>> a6bf9a32
<|MERGE_RESOLUTION|>--- conflicted
+++ resolved
@@ -1,905 +1,474 @@
-<<<<<<< HEAD
-<?xml version="1.0" encoding="UTF-8"?>
-<!--
-  ~ Copyright 2013-2018 the original author or authors.
-  ~
-  ~ Licensed under the Apache License, Version 2.0 (the "License");
-  ~ you may not use this file except in compliance with the License.
-  ~ You may obtain a copy of the License at
-  ~
-  ~      https://www.apache.org/licenses/LICENSE-2.0
-  ~
-  ~ Unless required by applicable law or agreed to in writing, software
-  ~ distributed under the License is distributed on an "AS IS" BASIS,
-  ~ WITHOUT WARRANTIES OR CONDITIONS OF ANY KIND, either express or implied.
-  ~ See the License for the specific language governing permissions and
-  ~ limitations under the License.
-  -->
-
-<project xmlns:xsi="http://www.w3.org/2001/XMLSchema-instance"
-		 xmlns="http://maven.apache.org/POM/4.0.0"
-		 xsi:schemaLocation="http://maven.apache.org/POM/4.0.0 https://maven.apache.org/xsd/maven-4.0.0.xsd">
-	<modelVersion>4.0.0</modelVersion>
-
-	<artifactId>spring-cloud-sleuth</artifactId>
-	<version>3.0.2-SNAPSHOT</version>
-	<packaging>pom</packaging>
-	<name>Spring Cloud Sleuth</name>
-	<description>Spring Cloud Sleuth</description>
-
-	<parent>
-		<groupId>org.springframework.cloud</groupId>
-		<artifactId>spring-cloud-build</artifactId>
-		<version>3.0.2-SNAPSHOT</version>
-		<relativePath/>
-		<!-- lookup parent from repository -->
-	</parent>
-
-	<scm>
-		<url>https://github.com/spring-cloud/spring-cloud-sleuth</url>
-		<connection>scm:git:git://github.com/spring-cloud/spring-cloud-sleuth.git
-		</connection>
-		<developerConnection>
-			scm:git:ssh://git@github.com/spring-cloud/spring-cloud-sleuth.git
-		</developerConnection>
-		<tag>HEAD</tag>
-	</scm>
-
-	<modules>
-		<module>spring-cloud-sleuth-dependencies</module>
-		<module>spring-cloud-sleuth-api</module>
-		<module>spring-cloud-sleuth-instrumentation</module>
-		<module>spring-cloud-sleuth-brave</module>
-		<module>spring-cloud-sleuth-autoconfigure</module>
-		<module>tests</module>
-		<module>spring-cloud-sleuth-zipkin</module>
-		<module>spring-cloud-starter-sleuth</module>
-		<module>spring-cloud-sleuth-samples</module>
-		<module>docs</module>
-	</modules>
-
-	<properties>
-		<maven.compiler.target>1.8</maven.compiler.target>
-		<maven.compiler.source>1.8</maven.compiler.source>
-		<maven.compiler.testTarget>1.8</maven.compiler.testTarget>
-		<maven.compiler.testSource>1.8</maven.compiler.testSource>
-		<spring-cloud-build.version>3.0.2-SNAPSHOT</spring-cloud-build.version>
-		<spring-cloud-commons.version>3.0.2-SNAPSHOT</spring-cloud-commons.version>
-		<spring-cloud-gateway.version>3.0.2-SNAPSHOT</spring-cloud-gateway.version>
-		<spring-cloud-circuitbreaker.version>2.0.1-SNAPSHOT</spring-cloud-circuitbreaker.version>
-		<spring-cloud-stream.version>3.1.1-SNAPSHOT</spring-cloud-stream.version>
-		<spring-cloud-function.version>3.1.2-SNAPSHOT</spring-cloud-function.version>
-		<spring-cloud-netflix.version>3.0.2-SNAPSHOT</spring-cloud-netflix.version>
-		<spring-cloud-openfeign.version>3.0.2-SNAPSHOT</spring-cloud-openfeign.version>
-		<brave.version>5.13.2</brave.version>
-		<wavefront-runtime-sdk-jvm.version>1.3.3</wavefront-runtime-sdk-jvm.version>
-		<wavefront-sdk-java.version>2.6.2</wavefront-sdk-java.version>
-		<opentracing.version>0.32.0</opentracing.version>
-		<spring-security-boot-autoconfigure.version>2.3.4.RELEASE</spring-security-boot-autoconfigure.version>
-		<disable.nohttp.checks>false</disable.nohttp.checks>
-		<okhttp.version>4.9.0</okhttp.version>
-		<mockwebserver.version>4.8.0</mockwebserver.version>
-		<guava.version>20.0</guava.version>
-		<javax.resource-api.version>1.7.1</javax.resource-api.version>
-		<cglib-nodep.version>3.3.0</cglib-nodep.version>
-		<objenesis.version>3.0.1</objenesis.version>
-		<spring-security-oauth2.version>2.2.0.RELEASE</spring-security-oauth2.version>
-
-		<!-- Until we switch it to true in sc-build -->
-		<javadoc.failOnError>true</javadoc.failOnError>
-		<javadoc.failOnWarnings>false</javadoc.failOnWarnings>
-		<commons-lang3.version>3.8.1</commons-lang3.version>
-		<hamcrest-core.version>2.2</hamcrest-core.version>
-		<awaitility.version>4.0.3</awaitility.version>
-		<brave-propagation-aws.version>0.21.3</brave-propagation-aws.version>
-		<archunit-junit5.version>0.14.1</archunit-junit5.version>
-	</properties>
-
-	<build>
-		<pluginManagement>
-			<plugins>
-				<plugin>
-					<artifactId>maven-compiler-plugin</artifactId>
-					<version>3.8.1</version>
-					<executions>
-						<execution>
-							<id>default-compile</id>
-							<configuration>
-								<showDeprecation>true</showDeprecation>
-								<showWarnings>true</showWarnings>
-								<compilerArguments>
-									<source>${maven.compiler.source}</source>
-									<target>${maven.compiler.target}</target>
-								</compilerArguments>
-							</configuration>
-						</execution>
-						<execution>
-							<id>default-testCompile</id>
-							<configuration>
-								<showDeprecation>true</showDeprecation>
-								<showWarnings>true</showWarnings>
-								<compilerArguments>
-									<source>${maven.compiler.testSource}</source>
-									<target>${maven.compiler.testTarget}</target>
-								</compilerArguments>
-							</configuration>
-						</execution>
-					</executions>
-				</plugin>
-				<plugin>
-					<artifactId>maven-enforcer-plugin</artifactId>
-					<version>1.3.1</version>
-					<executions>
-						<execution>
-							<id>enforce-java</id>
-							<goals>
-								<goal>enforce</goal>
-							</goals>
-							<configuration>
-								<rules>
-									<requireJavaVersion>
-										<version>${maven.compiler.testTarget}</version>
-									</requireJavaVersion>
-								</rules>
-							</configuration>
-						</execution>
-					</executions>
-				</plugin>
-				<plugin>
-					<artifactId>maven-deploy-plugin</artifactId>
-					<version>2.8.2</version>
-				</plugin>
-			</plugins>
-		</pluginManagement>
-		<plugins>
-			<plugin>
-				<groupId>io.spring.javaformat</groupId>
-				<artifactId>spring-javaformat-maven-plugin</artifactId>
-			</plugin>
-			<plugin>
-				<artifactId>maven-checkstyle-plugin</artifactId>
-			</plugin>
-		</plugins>
-	</build>
-
-	<reporting>
-		<plugins>
-			<plugin>
-				<artifactId>maven-checkstyle-plugin</artifactId>
-			</plugin>
-			<plugin>
-				<artifactId>maven-surefire-report-plugin</artifactId>
-			</plugin>
-		</plugins>
-	</reporting>
-
-	<dependencyManagement>
-		<dependencies>
-			<dependency>
-				<groupId>org.springframework.cloud</groupId>
-				<artifactId>spring-cloud-sleuth-dependencies</artifactId>
-				<version>${project.version}</version>
-				<type>pom</type>
-				<scope>import</scope>
-			</dependency>
-			<dependency>
-				<groupId>org.springframework.cloud</groupId>
-				<artifactId>spring-cloud-netflix-dependencies</artifactId>
-				<version>${spring-cloud-netflix.version}</version>
-				<type>pom</type>
-				<scope>import</scope>
-			</dependency>
-			<dependency>
-				<groupId>org.springframework.cloud</groupId>
-				<artifactId>spring-cloud-commons-dependencies</artifactId>
-				<version>${spring-cloud-commons.version}</version>
-				<type>pom</type>
-				<scope>import</scope>
-			</dependency>
-			<dependency>
-				<groupId>org.springframework.cloud</groupId>
-				<artifactId>spring-cloud-gateway-dependencies</artifactId>
-				<version>${spring-cloud-gateway.version}</version>
-				<type>pom</type>
-				<scope>import</scope>
-			</dependency>
-			<dependency>
-				<groupId>org.springframework.cloud</groupId>
-				<artifactId>spring-cloud-circuitbreaker-dependencies</artifactId>
-				<version>${spring-cloud-circuitbreaker.version}</version>
-				<type>pom</type>
-				<scope>import</scope>
-			</dependency>
-			<dependency>
-				<groupId>org.springframework.cloud</groupId>
-				<artifactId>spring-cloud-stream-dependencies</artifactId>
-				<version>${spring-cloud-stream.version}</version>
-				<type>pom</type>
-				<scope>import</scope>
-			</dependency>
-			<dependency>
-				<groupId>org.springframework.cloud</groupId>
-				<artifactId>spring-cloud-function-dependencies</artifactId>
-				<version>${spring-cloud-function.version}</version>
-				<type>pom</type>
-				<scope>import</scope>
-			</dependency>
-			<dependency>
-				<groupId>org.springframework.cloud</groupId>
-				<artifactId>spring-cloud-openfeign-dependencies</artifactId>
-				<version>${spring-cloud-openfeign.version}</version>
-				<type>pom</type>
-				<scope>import</scope>
-			</dependency>
-			<dependency>
-				<groupId>org.springframework.security.oauth.boot</groupId>
-				<artifactId>spring-security-oauth2-autoconfigure</artifactId>
-				<version>${spring-security-boot-autoconfigure.version}</version>
-				<optional>true</optional>
-			</dependency>
-			<dependency>
-				<groupId>com.wavefront</groupId>
-				<artifactId>wavefront-runtime-sdk-jvm</artifactId>
-				<version>${wavefront-runtime-sdk-jvm.version}</version>
-				<optional>true</optional>
-			</dependency>
-			<dependency>
-				<groupId>com.wavefront</groupId>
-				<artifactId>wavefront-sdk-java</artifactId>
-				<version>${wavefront-sdk-java.version}</version>
-				<optional>true</optional>
-			</dependency>
-			<dependency>
-				<groupId>cglib</groupId>
-				<artifactId>cglib-nodep</artifactId>
-				<version>${cglib-nodep.version}</version>
-			</dependency>
-			<dependency>
-				<groupId>org.objenesis</groupId>
-				<artifactId>objenesis</artifactId>
-				<version>${objenesis.version}</version>
-				<!-- not test because we need it in stream -->
-			</dependency>
-			<dependency>
-				<groupId>com.squareup.okhttp3</groupId>
-				<artifactId>mockwebserver</artifactId>
-				<version>${mockwebserver.version}</version>
-			</dependency>
-			<dependency>
-				<groupId>org.springframework.security.oauth</groupId>
-				<artifactId>spring-security-oauth2</artifactId>
-				<version>${spring-security-oauth2.version}</version>
-			</dependency>
-			<dependency>
-				<groupId>io.zipkin.aws</groupId>
-				<artifactId>brave-propagation-aws</artifactId>
-				<version>${brave-propagation-aws.version}</version>
-			</dependency>
-			<dependency>
-				<groupId>org.hamcrest</groupId>
-				<artifactId>hamcrest-core</artifactId>
-				<version>${hamcrest-core.version}</version>
-				<scope>test</scope>
-			</dependency>
-			<dependency>
-				<groupId>org.awaitility</groupId>
-				<artifactId>awaitility</artifactId>
-				<version>${awaitility.version}</version>
-				<scope>test</scope>
-			</dependency>
-			<dependency>
-				<groupId>com.tngtech.archunit</groupId>
-				<artifactId>archunit-junit5</artifactId>
-				<version>${archunit-junit5.version}</version>
-			</dependency>
-		</dependencies>
-	</dependencyManagement>
-
-	<profiles>
-		<profile>
-			<id>spring</id>
-			<repositories>
-				<repository>
-					<id>spring-snapshots</id>
-					<name>Spring Snapshots</name>
-					<url>https://repo.spring.io/snapshot</url>
-					<snapshots>
-						<enabled>true</enabled>
-					</snapshots>
-					<releases>
-						<enabled>false</enabled>
-					</releases>
-				</repository>
-				<!-- BRAVE  -->
-				<repository>
-					<id>jfrog-snapshots</id>
-					<name>JFrog Snapshots</name>
-					<url>https://oss.jfrog.org/oss-snapshot-local/</url>
-					<snapshots>
-						<enabled>true</enabled>
-					</snapshots>
-					<releases>
-						<enabled>false</enabled>
-					</releases>
-				</repository>
-				<repository>
-					<id>spring-milestones</id>
-					<name>Spring Milestones</name>
-					<url>https://repo.spring.io/milestone</url>
-					<snapshots>
-						<enabled>false</enabled>
-					</snapshots>
-				</repository>
-				<repository>
-					<id>spring-releases</id>
-					<name>Spring Releases</name>
-					<url>https://repo.spring.io/release</url>
-					<snapshots>
-						<enabled>false</enabled>
-					</snapshots>
-				</repository>
-			</repositories>
-			<pluginRepositories>
-				<pluginRepository>
-					<id>spring-snapshots</id>
-					<name>Spring Snapshots</name>
-					<url>https://repo.spring.io/snapshot</url>
-					<snapshots>
-						<enabled>true</enabled>
-					</snapshots>
-					<releases>
-						<enabled>false</enabled>
-					</releases>
-				</pluginRepository>
-				<pluginRepository>
-					<id>spring-milestones</id>
-					<name>Spring Milestones</name>
-					<url>https://repo.spring.io/milestone</url>
-					<snapshots>
-						<enabled>false</enabled>
-					</snapshots>
-				</pluginRepository>
-				<pluginRepository>
-					<id>spring-releases</id>
-					<name>Spring Releases</name>
-					<url>https://repo.spring.io/release</url>
-					<snapshots>
-						<enabled>false</enabled>
-					</snapshots>
-				</pluginRepository>
-			</pluginRepositories>
-		</profile>
-		<profile>
-			<id>ide</id>
-			<activation>
-				<activeByDefault>false</activeByDefault>
-			</activation>
-			<build>
-				<plugins>
-					<plugin>
-						<artifactId>maven-compiler-plugin</artifactId>
-						<configuration>
-							<source>${maven.compiler.testSource}</source>
-							<target>${maven.compiler.testTarget}</target>
-						</configuration>
-					</plugin>
-				</plugins>
-			</build>
-		</profile>
-		<profile>
-			<id>benchmarks</id>
-			<activation>
-				<activeByDefault>false</activeByDefault>
-			</activation>
-			<modules>
-				<module>benchmarks</module>
-			</modules>
-		</profile>
-		<profile>
-			<id>sonar</id>
-			<build>
-				<plugins>
-					<plugin>
-						<groupId>org.jacoco</groupId>
-						<artifactId>jacoco-maven-plugin</artifactId>
-						<executions>
-							<execution>
-								<id>pre-unit-test</id>
-								<goals>
-									<goal>prepare-agent</goal>
-								</goals>
-								<configuration>
-									<propertyName>surefireArgLine</propertyName>
-									<destFile>${project.build.directory}/jacoco.exec
-									</destFile>
-								</configuration>
-							</execution>
-							<execution>
-								<id>post-unit-test</id>
-								<phase>test</phase>
-								<goals>
-									<goal>report</goal>
-								</goals>
-								<configuration>
-									<!-- Sets the path to the file which contains the execution data. -->
-									<dataFile>${project.build.directory}/jacoco.exec
-									</dataFile>
-								</configuration>
-							</execution>
-						</executions>
-					</plugin>
-					<plugin>
-						<artifactId>maven-surefire-plugin</artifactId>
-						<configuration>
-							<!-- Sets the VM argument line used when unit tests are run. -->
-							<argLine>${surefireArgLine}</argLine>
-						</configuration>
-					</plugin>
-				</plugins>
-			</build>
-		</profile>
-	</profiles>
-
-</project>
-=======
-<?xml version="1.0" encoding="UTF-8"?>
-<!--
-  ~ Copyright 2013-2018 the original author or authors.
-  ~
-  ~ Licensed under the Apache License, Version 2.0 (the "License");
-  ~ you may not use this file except in compliance with the License.
-  ~ You may obtain a copy of the License at
-  ~
-  ~      https://www.apache.org/licenses/LICENSE-2.0
-  ~
-  ~ Unless required by applicable law or agreed to in writing, software
-  ~ distributed under the License is distributed on an "AS IS" BASIS,
-  ~ WITHOUT WARRANTIES OR CONDITIONS OF ANY KIND, either express or implied.
-  ~ See the License for the specific language governing permissions and
-  ~ limitations under the License.
-  -->
-
-<project xmlns:xsi="http://www.w3.org/2001/XMLSchema-instance"
-		 xmlns="http://maven.apache.org/POM/4.0.0"
-		 xsi:schemaLocation="http://maven.apache.org/POM/4.0.0 https://maven.apache.org/xsd/maven-4.0.0.xsd">
-	<modelVersion>4.0.0</modelVersion>
-
-	<artifactId>spring-cloud-sleuth</artifactId>
-	<version>3.1.0-SNAPSHOT</version>
-	<packaging>pom</packaging>
-	<name>Spring Cloud Sleuth</name>
-	<description>Spring Cloud Sleuth</description>
-
-	<parent>
-		<groupId>org.springframework.cloud</groupId>
-		<artifactId>spring-cloud-build</artifactId>
-		<version>3.0.3-SNAPSHOT</version>
-		<relativePath/>
-		<!-- lookup parent from repository -->
-	</parent>
-
-	<scm>
-		<url>https://github.com/spring-cloud/spring-cloud-sleuth</url>
-		<connection>scm:git:git://github.com/spring-cloud/spring-cloud-sleuth.git
-		</connection>
-		<developerConnection>
-			scm:git:ssh://git@github.com/spring-cloud/spring-cloud-sleuth.git
-		</developerConnection>
-		<tag>HEAD</tag>
-	</scm>
-
-	<modules>
-		<module>spring-cloud-sleuth-dependencies</module>
-		<module>spring-cloud-sleuth-api</module>
-		<module>spring-cloud-sleuth-instrumentation</module>
-		<module>spring-cloud-sleuth-brave</module>
-		<module>spring-cloud-sleuth-autoconfigure</module>
-		<module>tests</module>
-		<module>spring-cloud-sleuth-zipkin</module>
-		<module>spring-cloud-starter-sleuth</module>
-		<module>spring-cloud-sleuth-samples</module>
-		<module>docs</module>
-	</modules>
-
-	<properties>
-		<maven.compiler.target>1.8</maven.compiler.target>
-		<maven.compiler.source>1.8</maven.compiler.source>
-		<maven.compiler.testTarget>1.8</maven.compiler.testTarget>
-		<maven.compiler.testSource>1.8</maven.compiler.testSource>
-		<spring-cloud-build.version>3.0.3-SNAPSHOT</spring-cloud-build.version>
-		<spring-cloud-commons.version>3.0.3-SNAPSHOT</spring-cloud-commons.version>
-		<spring-cloud-gateway.version>3.0.3-SNAPSHOT</spring-cloud-gateway.version>
-		<spring-cloud-config.version>3.0.3-SNAPSHOT</spring-cloud-config.version>
-		<spring-cloud-circuitbreaker.version>2.0.2-SNAPSHOT</spring-cloud-circuitbreaker.version>
-		<spring-cloud-stream.version>3.1.3-SNAPSHOT</spring-cloud-stream.version>
-		<spring-cloud-function.version>3.1.3-SNAPSHOT</spring-cloud-function.version>
-		<spring-cloud-netflix.version>3.0.3-SNAPSHOT</spring-cloud-netflix.version>
-		<spring-cloud-openfeign.version>3.0.3-SNAPSHOT</spring-cloud-openfeign.version>
-		<spring-cloud-task.version>2.3.2-SNAPSHOT</spring-cloud-task.version>
-		<spring-cloud-deployer.version>2.5.1</spring-cloud-deployer.version>
-		<brave.version>5.13.2</brave.version>
-		<opentracing.version>0.32.0</opentracing.version>
-		<spring-security-boot-autoconfigure.version>2.3.4.RELEASE</spring-security-boot-autoconfigure.version>
-		<disable.nohttp.checks>false</disable.nohttp.checks>
-		<okhttp.version>4.9.0</okhttp.version>
-		<mockwebserver.version>4.8.0</mockwebserver.version>
-		<guava.version>20.0</guava.version>
-		<javax.resource-api.version>1.7.1</javax.resource-api.version>
-		<cglib-nodep.version>3.3.0</cglib-nodep.version>
-		<objenesis.version>3.0.1</objenesis.version>
-		<spring-security-oauth2.version>2.2.0.RELEASE</spring-security-oauth2.version>
-
-		<!-- Until we switch it to true in sc-build -->
-		<javadoc.failOnError>true</javadoc.failOnError>
-		<javadoc.failOnWarnings>false</javadoc.failOnWarnings>
-		<commons-lang3.version>3.8.1</commons-lang3.version>
-		<hamcrest-core.version>2.2</hamcrest-core.version>
-		<awaitility.version>4.0.3</awaitility.version>
-		<brave-propagation-aws.version>0.21.3</brave-propagation-aws.version>
-		<archunit-junit5.version>0.14.1</archunit-junit5.version>
-		<testcontainers.version>1.15.3</testcontainers.version>
-	</properties>
-
-	<build>
-		<pluginManagement>
-			<plugins>
-				<plugin>
-					<artifactId>maven-compiler-plugin</artifactId>
-					<version>3.8.1</version>
-					<executions>
-						<execution>
-							<id>default-compile</id>
-							<configuration>
-								<showDeprecation>true</showDeprecation>
-								<showWarnings>true</showWarnings>
-								<compilerArguments>
-									<source>${maven.compiler.source}</source>
-									<target>${maven.compiler.target}</target>
-								</compilerArguments>
-							</configuration>
-						</execution>
-						<execution>
-							<id>default-testCompile</id>
-							<configuration>
-								<showDeprecation>true</showDeprecation>
-								<showWarnings>true</showWarnings>
-								<compilerArguments>
-									<source>${maven.compiler.testSource}</source>
-									<target>${maven.compiler.testTarget}</target>
-								</compilerArguments>
-							</configuration>
-						</execution>
-					</executions>
-				</plugin>
-				<plugin>
-					<artifactId>maven-enforcer-plugin</artifactId>
-					<version>1.3.1</version>
-					<executions>
-						<execution>
-							<id>enforce-java</id>
-							<goals>
-								<goal>enforce</goal>
-							</goals>
-							<configuration>
-								<rules>
-									<requireJavaVersion>
-										<version>${maven.compiler.testTarget}</version>
-									</requireJavaVersion>
-								</rules>
-							</configuration>
-						</execution>
-					</executions>
-				</plugin>
-				<plugin>
-					<artifactId>maven-deploy-plugin</artifactId>
-					<version>2.8.2</version>
-				</plugin>
-			</plugins>
-		</pluginManagement>
-		<plugins>
-			<plugin>
-				<groupId>io.spring.javaformat</groupId>
-				<artifactId>spring-javaformat-maven-plugin</artifactId>
-			</plugin>
-			<plugin>
-				<artifactId>maven-checkstyle-plugin</artifactId>
-			</plugin>
-		</plugins>
-	</build>
-
-	<reporting>
-		<plugins>
-			<plugin>
-				<artifactId>maven-checkstyle-plugin</artifactId>
-			</plugin>
-			<plugin>
-				<artifactId>maven-surefire-report-plugin</artifactId>
-			</plugin>
-		</plugins>
-	</reporting>
-
-	<dependencyManagement>
-		<dependencies>
-			<dependency>
-				<groupId>org.springframework.cloud</groupId>
-				<artifactId>spring-cloud-sleuth-dependencies</artifactId>
-				<version>${project.version}</version>
-				<type>pom</type>
-				<scope>import</scope>
-			</dependency>
-			<dependency>
-				<groupId>org.springframework.cloud</groupId>
-				<artifactId>spring-cloud-netflix-dependencies</artifactId>
-				<version>${spring-cloud-netflix.version}</version>
-				<type>pom</type>
-				<scope>import</scope>
-			</dependency>
-			<dependency>
-				<groupId>org.springframework.cloud</groupId>
-				<artifactId>spring-cloud-commons-dependencies</artifactId>
-				<version>${spring-cloud-commons.version}</version>
-				<type>pom</type>
-				<scope>import</scope>
-			</dependency>
-			<dependency>
-				<groupId>org.springframework.cloud</groupId>
-				<artifactId>spring-cloud-gateway-dependencies</artifactId>
-				<version>${spring-cloud-gateway.version}</version>
-				<type>pom</type>
-				<scope>import</scope>
-			</dependency>
-			<dependency>
-				<groupId>org.springframework.cloud</groupId>
-				<artifactId>spring-cloud-circuitbreaker-dependencies</artifactId>
-				<version>${spring-cloud-circuitbreaker.version}</version>
-				<type>pom</type>
-				<scope>import</scope>
-			</dependency>
-			<dependency>
-				<groupId>org.springframework.cloud</groupId>
-				<artifactId>spring-cloud-stream-dependencies</artifactId>
-				<version>${spring-cloud-stream.version}</version>
-				<type>pom</type>
-				<scope>import</scope>
-			</dependency>
-			<dependency>
-				<groupId>org.springframework.cloud</groupId>
-				<artifactId>spring-cloud-function-dependencies</artifactId>
-				<version>${spring-cloud-function.version}</version>
-				<type>pom</type>
-				<scope>import</scope>
-			</dependency>
-			<dependency>
-				<groupId>org.springframework.cloud</groupId>
-				<artifactId>spring-cloud-openfeign-dependencies</artifactId>
-				<version>${spring-cloud-openfeign.version}</version>
-				<type>pom</type>
-				<scope>import</scope>
-			</dependency>
-			<dependency>
-				<groupId>org.springframework.cloud</groupId>
-				<artifactId>spring-cloud-config-dependencies</artifactId>
-				<version>${spring-cloud-config.version}</version>
-				<type>pom</type>
-				<scope>import</scope>
-			</dependency>
-			<dependency>
-				<groupId>org.springframework.cloud</groupId>
-				<artifactId>spring-cloud-task-dependencies</artifactId>
-				<version>${spring-cloud-task.version}</version>
-				<type>pom</type>
-				<scope>import</scope>
-			</dependency>
-			<dependency>
-				<groupId>org.springframework.cloud</groupId>
-				<artifactId>spring-cloud-deployer-dependencies</artifactId>
-				<version>${spring-cloud-deployer.version}</version>
-				<scope>import</scope>
-				<type>pom</type>
-			</dependency>
-			<dependency>
-				<groupId>org.springframework.security.oauth.boot</groupId>
-				<artifactId>spring-security-oauth2-autoconfigure</artifactId>
-				<version>${spring-security-boot-autoconfigure.version}</version>
-				<optional>true</optional>
-			</dependency>
-			<dependency>
-				<groupId>cglib</groupId>
-				<artifactId>cglib-nodep</artifactId>
-				<version>${cglib-nodep.version}</version>
-			</dependency>
-			<dependency>
-				<groupId>org.objenesis</groupId>
-				<artifactId>objenesis</artifactId>
-				<version>${objenesis.version}</version>
-				<!-- not test because we need it in stream -->
-			</dependency>
-			<dependency>
-				<groupId>com.squareup.okhttp3</groupId>
-				<artifactId>mockwebserver</artifactId>
-				<version>${mockwebserver.version}</version>
-			</dependency>
-			<dependency>
-				<groupId>org.springframework.security.oauth</groupId>
-				<artifactId>spring-security-oauth2</artifactId>
-				<version>${spring-security-oauth2.version}</version>
-			</dependency>
-			<dependency>
-				<groupId>io.zipkin.aws</groupId>
-				<artifactId>brave-propagation-aws</artifactId>
-				<version>${brave-propagation-aws.version}</version>
-			</dependency>
-			<dependency>
-				<groupId>org.hamcrest</groupId>
-				<artifactId>hamcrest-core</artifactId>
-				<version>${hamcrest-core.version}</version>
-				<scope>test</scope>
-			</dependency>
-			<dependency>
-				<groupId>org.awaitility</groupId>
-				<artifactId>awaitility</artifactId>
-				<version>${awaitility.version}</version>
-				<scope>test</scope>
-			</dependency>
-			<dependency>
-				<groupId>com.tngtech.archunit</groupId>
-				<artifactId>archunit-junit5</artifactId>
-				<version>${archunit-junit5.version}</version>
-			</dependency>
-			<dependency>
-				<groupId>org.testcontainers</groupId>
-				<artifactId>testcontainers-bom</artifactId>
-				<version>${testcontainers.version}</version>
-				<type>pom</type>
-				<scope>import</scope>
-			</dependency>
-		</dependencies>
-	</dependencyManagement>
-
-	<profiles>
-		<profile>
-			<id>spring</id>
-			<repositories>
-				<repository>
-					<id>spring-snapshots</id>
-					<name>Spring Snapshots</name>
-					<url>https://repo.spring.io/snapshot</url>
-					<snapshots>
-						<enabled>true</enabled>
-					</snapshots>
-					<releases>
-						<enabled>false</enabled>
-					</releases>
-				</repository>
-				<!-- BRAVE  -->
-				<repository>
-					<id>jfrog-snapshots</id>
-					<name>JFrog Snapshots</name>
-					<url>https://oss.jfrog.org/oss-snapshot-local/</url>
-					<snapshots>
-						<enabled>true</enabled>
-					</snapshots>
-					<releases>
-						<enabled>false</enabled>
-					</releases>
-				</repository>
-				<repository>
-					<id>spring-milestones</id>
-					<name>Spring Milestones</name>
-					<url>https://repo.spring.io/milestone</url>
-					<snapshots>
-						<enabled>false</enabled>
-					</snapshots>
-				</repository>
-				<repository>
-					<id>spring-releases</id>
-					<name>Spring Releases</name>
-					<url>https://repo.spring.io/release</url>
-					<snapshots>
-						<enabled>false</enabled>
-					</snapshots>
-				</repository>
-			</repositories>
-			<pluginRepositories>
-				<pluginRepository>
-					<id>spring-snapshots</id>
-					<name>Spring Snapshots</name>
-					<url>https://repo.spring.io/snapshot</url>
-					<snapshots>
-						<enabled>true</enabled>
-					</snapshots>
-					<releases>
-						<enabled>false</enabled>
-					</releases>
-				</pluginRepository>
-				<pluginRepository>
-					<id>spring-milestones</id>
-					<name>Spring Milestones</name>
-					<url>https://repo.spring.io/milestone</url>
-					<snapshots>
-						<enabled>false</enabled>
-					</snapshots>
-				</pluginRepository>
-				<pluginRepository>
-					<id>spring-releases</id>
-					<name>Spring Releases</name>
-					<url>https://repo.spring.io/release</url>
-					<snapshots>
-						<enabled>false</enabled>
-					</snapshots>
-				</pluginRepository>
-			</pluginRepositories>
-		</profile>
-		<profile>
-			<id>ide</id>
-			<activation>
-				<activeByDefault>false</activeByDefault>
-			</activation>
-			<build>
-				<plugins>
-					<plugin>
-						<artifactId>maven-compiler-plugin</artifactId>
-						<configuration>
-							<source>${maven.compiler.testSource}</source>
-							<target>${maven.compiler.testTarget}</target>
-						</configuration>
-					</plugin>
-				</plugins>
-			</build>
-		</profile>
-		<profile>
-			<id>benchmarks</id>
-			<activation>
-				<activeByDefault>false</activeByDefault>
-			</activation>
-			<modules>
-				<module>benchmarks</module>
-			</modules>
-		</profile>
-		<profile>
-			<id>sonar</id>
-			<build>
-				<plugins>
-					<plugin>
-						<groupId>org.jacoco</groupId>
-						<artifactId>jacoco-maven-plugin</artifactId>
-						<executions>
-							<execution>
-								<id>pre-unit-test</id>
-								<goals>
-									<goal>prepare-agent</goal>
-								</goals>
-								<configuration>
-									<propertyName>surefireArgLine</propertyName>
-									<destFile>${project.build.directory}/jacoco.exec
-									</destFile>
-								</configuration>
-							</execution>
-							<execution>
-								<id>post-unit-test</id>
-								<phase>test</phase>
-								<goals>
-									<goal>report</goal>
-								</goals>
-								<configuration>
-									<!-- Sets the path to the file which contains the execution data. -->
-									<dataFile>${project.build.directory}/jacoco.exec
-									</dataFile>
-								</configuration>
-							</execution>
-						</executions>
-					</plugin>
-					<plugin>
-						<artifactId>maven-surefire-plugin</artifactId>
-						<configuration>
-							<!-- Sets the VM argument line used when unit tests are run. -->
-							<argLine>${surefireArgLine}</argLine>
-						</configuration>
-					</plugin>
-				</plugins>
-			</build>
-		</profile>
-	</profiles>
-
-</project>
->>>>>>> a6bf9a32
+<?xml version="1.0" encoding="UTF-8"?>
+<!--
+  ~ Copyright 2013-2018 the original author or authors.
+  ~
+  ~ Licensed under the Apache License, Version 2.0 (the "License");
+  ~ you may not use this file except in compliance with the License.
+  ~ You may obtain a copy of the License at
+  ~
+  ~      https://www.apache.org/licenses/LICENSE-2.0
+  ~
+  ~ Unless required by applicable law or agreed to in writing, software
+  ~ distributed under the License is distributed on an "AS IS" BASIS,
+  ~ WITHOUT WARRANTIES OR CONDITIONS OF ANY KIND, either express or implied.
+  ~ See the License for the specific language governing permissions and
+  ~ limitations under the License.
+  -->
+
+<project xmlns:xsi="http://www.w3.org/2001/XMLSchema-instance"
+		 xmlns="http://maven.apache.org/POM/4.0.0"
+		 xsi:schemaLocation="http://maven.apache.org/POM/4.0.0 https://maven.apache.org/xsd/maven-4.0.0.xsd">
+	<modelVersion>4.0.0</modelVersion>
+
+	<artifactId>spring-cloud-sleuth</artifactId>
+	<version>3.1.0-SNAPSHOT</version>
+	<packaging>pom</packaging>
+	<name>Spring Cloud Sleuth</name>
+	<description>Spring Cloud Sleuth</description>
+
+	<parent>
+		<groupId>org.springframework.cloud</groupId>
+		<artifactId>spring-cloud-build</artifactId>
+		<version>3.0.3-SNAPSHOT</version>
+		<relativePath/>
+		<!-- lookup parent from repository -->
+	</parent>
+
+	<scm>
+		<url>https://github.com/spring-cloud/spring-cloud-sleuth</url>
+		<connection>scm:git:git://github.com/spring-cloud/spring-cloud-sleuth.git
+		</connection>
+		<developerConnection>
+			scm:git:ssh://git@github.com/spring-cloud/spring-cloud-sleuth.git
+		</developerConnection>
+		<tag>HEAD</tag>
+	</scm>
+
+	<modules>
+		<module>spring-cloud-sleuth-dependencies</module>
+		<module>spring-cloud-sleuth-api</module>
+		<module>spring-cloud-sleuth-instrumentation</module>
+		<module>spring-cloud-sleuth-brave</module>
+		<module>spring-cloud-sleuth-autoconfigure</module>
+		<module>tests</module>
+		<module>spring-cloud-sleuth-zipkin</module>
+		<module>spring-cloud-starter-sleuth</module>
+		<module>spring-cloud-sleuth-samples</module>
+		<module>docs</module>
+	</modules>
+
+	<properties>
+		<maven.compiler.target>1.8</maven.compiler.target>
+		<maven.compiler.source>1.8</maven.compiler.source>
+		<maven.compiler.testTarget>1.8</maven.compiler.testTarget>
+		<maven.compiler.testSource>1.8</maven.compiler.testSource>
+		<spring-cloud-build.version>3.0.3-SNAPSHOT</spring-cloud-build.version>
+		<spring-cloud-commons.version>3.0.3-SNAPSHOT</spring-cloud-commons.version>
+		<spring-cloud-gateway.version>3.0.3-SNAPSHOT</spring-cloud-gateway.version>
+		<spring-cloud-config.version>3.0.3-SNAPSHOT</spring-cloud-config.version>
+		<spring-cloud-circuitbreaker.version>2.0.2-SNAPSHOT</spring-cloud-circuitbreaker.version>
+		<spring-cloud-stream.version>3.1.3-SNAPSHOT</spring-cloud-stream.version>
+		<spring-cloud-function.version>3.1.3-SNAPSHOT</spring-cloud-function.version>
+		<spring-cloud-netflix.version>3.0.3-SNAPSHOT</spring-cloud-netflix.version>
+		<spring-cloud-openfeign.version>3.0.3-SNAPSHOT</spring-cloud-openfeign.version>
+		<spring-cloud-task.version>2.3.2-SNAPSHOT</spring-cloud-task.version>
+		<spring-cloud-deployer.version>2.5.1</spring-cloud-deployer.version>
+		<brave.version>5.13.2</brave.version>
+		<wavefront-runtime-sdk-jvm.version>1.3.3</wavefront-runtime-sdk-jvm.version>
+		<wavefront-sdk-java.version>2.6.2</wavefront-sdk-java.version>
+		<opentracing.version>0.32.0</opentracing.version>
+		<spring-security-boot-autoconfigure.version>2.3.4.RELEASE</spring-security-boot-autoconfigure.version>
+		<disable.nohttp.checks>false</disable.nohttp.checks>
+		<okhttp.version>4.9.0</okhttp.version>
+		<mockwebserver.version>4.8.0</mockwebserver.version>
+		<guava.version>20.0</guava.version>
+		<javax.resource-api.version>1.7.1</javax.resource-api.version>
+		<cglib-nodep.version>3.3.0</cglib-nodep.version>
+		<objenesis.version>3.0.1</objenesis.version>
+		<spring-security-oauth2.version>2.2.0.RELEASE</spring-security-oauth2.version>
+
+		<!-- Until we switch it to true in sc-build -->
+		<javadoc.failOnError>true</javadoc.failOnError>
+		<javadoc.failOnWarnings>false</javadoc.failOnWarnings>
+		<commons-lang3.version>3.8.1</commons-lang3.version>
+		<hamcrest-core.version>2.2</hamcrest-core.version>
+		<awaitility.version>4.0.3</awaitility.version>
+		<brave-propagation-aws.version>0.21.3</brave-propagation-aws.version>
+		<archunit-junit5.version>0.14.1</archunit-junit5.version>
+		<testcontainers.version>1.15.3</testcontainers.version>
+	</properties>
+
+	<build>
+		<pluginManagement>
+			<plugins>
+				<plugin>
+					<artifactId>maven-compiler-plugin</artifactId>
+					<version>3.8.1</version>
+					<executions>
+						<execution>
+							<id>default-compile</id>
+							<configuration>
+								<showDeprecation>true</showDeprecation>
+								<showWarnings>true</showWarnings>
+								<compilerArguments>
+									<source>${maven.compiler.source}</source>
+									<target>${maven.compiler.target}</target>
+								</compilerArguments>
+							</configuration>
+						</execution>
+						<execution>
+							<id>default-testCompile</id>
+							<configuration>
+								<showDeprecation>true</showDeprecation>
+								<showWarnings>true</showWarnings>
+								<compilerArguments>
+									<source>${maven.compiler.testSource}</source>
+									<target>${maven.compiler.testTarget}</target>
+								</compilerArguments>
+							</configuration>
+						</execution>
+					</executions>
+				</plugin>
+				<plugin>
+					<artifactId>maven-enforcer-plugin</artifactId>
+					<version>1.3.1</version>
+					<executions>
+						<execution>
+							<id>enforce-java</id>
+							<goals>
+								<goal>enforce</goal>
+							</goals>
+							<configuration>
+								<rules>
+									<requireJavaVersion>
+										<version>${maven.compiler.testTarget}</version>
+									</requireJavaVersion>
+								</rules>
+							</configuration>
+						</execution>
+					</executions>
+				</plugin>
+				<plugin>
+					<artifactId>maven-deploy-plugin</artifactId>
+					<version>2.8.2</version>
+				</plugin>
+			</plugins>
+		</pluginManagement>
+		<plugins>
+			<plugin>
+				<groupId>io.spring.javaformat</groupId>
+				<artifactId>spring-javaformat-maven-plugin</artifactId>
+			</plugin>
+			<plugin>
+				<artifactId>maven-checkstyle-plugin</artifactId>
+			</plugin>
+		</plugins>
+	</build>
+
+	<reporting>
+		<plugins>
+			<plugin>
+				<artifactId>maven-checkstyle-plugin</artifactId>
+			</plugin>
+			<plugin>
+				<artifactId>maven-surefire-report-plugin</artifactId>
+			</plugin>
+		</plugins>
+	</reporting>
+
+	<dependencyManagement>
+		<dependencies>
+			<dependency>
+				<groupId>org.springframework.cloud</groupId>
+				<artifactId>spring-cloud-sleuth-dependencies</artifactId>
+				<version>${project.version}</version>
+				<type>pom</type>
+				<scope>import</scope>
+			</dependency>
+			<dependency>
+				<groupId>org.springframework.cloud</groupId>
+				<artifactId>spring-cloud-netflix-dependencies</artifactId>
+				<version>${spring-cloud-netflix.version}</version>
+				<type>pom</type>
+				<scope>import</scope>
+			</dependency>
+			<dependency>
+				<groupId>org.springframework.cloud</groupId>
+				<artifactId>spring-cloud-commons-dependencies</artifactId>
+				<version>${spring-cloud-commons.version}</version>
+				<type>pom</type>
+				<scope>import</scope>
+			</dependency>
+			<dependency>
+				<groupId>org.springframework.cloud</groupId>
+				<artifactId>spring-cloud-gateway-dependencies</artifactId>
+				<version>${spring-cloud-gateway.version}</version>
+				<type>pom</type>
+				<scope>import</scope>
+			</dependency>
+			<dependency>
+				<groupId>org.springframework.cloud</groupId>
+				<artifactId>spring-cloud-circuitbreaker-dependencies</artifactId>
+				<version>${spring-cloud-circuitbreaker.version}</version>
+				<type>pom</type>
+				<scope>import</scope>
+			</dependency>
+			<dependency>
+				<groupId>org.springframework.cloud</groupId>
+				<artifactId>spring-cloud-stream-dependencies</artifactId>
+				<version>${spring-cloud-stream.version}</version>
+				<type>pom</type>
+				<scope>import</scope>
+			</dependency>
+			<dependency>
+				<groupId>org.springframework.cloud</groupId>
+				<artifactId>spring-cloud-function-dependencies</artifactId>
+				<version>${spring-cloud-function.version}</version>
+				<type>pom</type>
+				<scope>import</scope>
+			</dependency>
+			<dependency>
+				<groupId>org.springframework.cloud</groupId>
+				<artifactId>spring-cloud-openfeign-dependencies</artifactId>
+				<version>${spring-cloud-openfeign.version}</version>
+				<type>pom</type>
+				<scope>import</scope>
+			</dependency>
+			<dependency>
+				<groupId>org.springframework.cloud</groupId>
+				<artifactId>spring-cloud-config-dependencies</artifactId>
+				<version>${spring-cloud-config.version}</version>
+				<type>pom</type>
+				<scope>import</scope>
+			</dependency>
+			<dependency>
+				<groupId>org.springframework.cloud</groupId>
+				<artifactId>spring-cloud-task-dependencies</artifactId>
+				<version>${spring-cloud-task.version}</version>
+				<type>pom</type>
+				<scope>import</scope>
+			</dependency>
+			<dependency>
+				<groupId>org.springframework.cloud</groupId>
+				<artifactId>spring-cloud-deployer-dependencies</artifactId>
+				<version>${spring-cloud-deployer.version}</version>
+				<scope>import</scope>
+				<type>pom</type>
+			</dependency>
+			<dependency>
+				<groupId>org.springframework.security.oauth.boot</groupId>
+				<artifactId>spring-security-oauth2-autoconfigure</artifactId>
+				<version>${spring-security-boot-autoconfigure.version}</version>
+				<optional>true</optional>
+			</dependency>
+			<dependency>
+				<groupId>com.wavefront</groupId>
+				<artifactId>wavefront-runtime-sdk-jvm</artifactId>
+				<version>${wavefront-runtime-sdk-jvm.version}</version>
+				<optional>true</optional>
+			</dependency>
+			<dependency>
+				<groupId>com.wavefront</groupId>
+				<artifactId>wavefront-sdk-java</artifactId>
+				<version>${wavefront-sdk-java.version}</version>
+				<optional>true</optional>
+			</dependency>
+			<dependency>
+				<groupId>cglib</groupId>
+				<artifactId>cglib-nodep</artifactId>
+				<version>${cglib-nodep.version}</version>
+			</dependency>
+			<dependency>
+				<groupId>org.objenesis</groupId>
+				<artifactId>objenesis</artifactId>
+				<version>${objenesis.version}</version>
+				<!-- not test because we need it in stream -->
+			</dependency>
+			<dependency>
+				<groupId>com.squareup.okhttp3</groupId>
+				<artifactId>mockwebserver</artifactId>
+				<version>${mockwebserver.version}</version>
+			</dependency>
+			<dependency>
+				<groupId>org.springframework.security.oauth</groupId>
+				<artifactId>spring-security-oauth2</artifactId>
+				<version>${spring-security-oauth2.version}</version>
+			</dependency>
+			<dependency>
+				<groupId>io.zipkin.aws</groupId>
+				<artifactId>brave-propagation-aws</artifactId>
+				<version>${brave-propagation-aws.version}</version>
+			</dependency>
+			<dependency>
+				<groupId>org.hamcrest</groupId>
+				<artifactId>hamcrest-core</artifactId>
+				<version>${hamcrest-core.version}</version>
+				<scope>test</scope>
+			</dependency>
+			<dependency>
+				<groupId>org.awaitility</groupId>
+				<artifactId>awaitility</artifactId>
+				<version>${awaitility.version}</version>
+				<scope>test</scope>
+			</dependency>
+			<dependency>
+				<groupId>com.tngtech.archunit</groupId>
+				<artifactId>archunit-junit5</artifactId>
+				<version>${archunit-junit5.version}</version>
+			</dependency>
+			<dependency>
+				<groupId>org.testcontainers</groupId>
+				<artifactId>testcontainers-bom</artifactId>
+				<version>${testcontainers.version}</version>
+				<type>pom</type>
+				<scope>import</scope>
+			</dependency>
+		</dependencies>
+	</dependencyManagement>
+
+	<profiles>
+		<profile>
+			<id>spring</id>
+			<repositories>
+				<repository>
+					<id>spring-snapshots</id>
+					<name>Spring Snapshots</name>
+					<url>https://repo.spring.io/snapshot</url>
+					<snapshots>
+						<enabled>true</enabled>
+					</snapshots>
+					<releases>
+						<enabled>false</enabled>
+					</releases>
+				</repository>
+				<!-- BRAVE  -->
+				<repository>
+					<id>jfrog-snapshots</id>
+					<name>JFrog Snapshots</name>
+					<url>https://oss.jfrog.org/oss-snapshot-local/</url>
+					<snapshots>
+						<enabled>true</enabled>
+					</snapshots>
+					<releases>
+						<enabled>false</enabled>
+					</releases>
+				</repository>
+				<repository>
+					<id>spring-milestones</id>
+					<name>Spring Milestones</name>
+					<url>https://repo.spring.io/milestone</url>
+					<snapshots>
+						<enabled>false</enabled>
+					</snapshots>
+				</repository>
+				<repository>
+					<id>spring-releases</id>
+					<name>Spring Releases</name>
+					<url>https://repo.spring.io/release</url>
+					<snapshots>
+						<enabled>false</enabled>
+					</snapshots>
+				</repository>
+			</repositories>
+			<pluginRepositories>
+				<pluginRepository>
+					<id>spring-snapshots</id>
+					<name>Spring Snapshots</name>
+					<url>https://repo.spring.io/snapshot</url>
+					<snapshots>
+						<enabled>true</enabled>
+					</snapshots>
+					<releases>
+						<enabled>false</enabled>
+					</releases>
+				</pluginRepository>
+				<pluginRepository>
+					<id>spring-milestones</id>
+					<name>Spring Milestones</name>
+					<url>https://repo.spring.io/milestone</url>
+					<snapshots>
+						<enabled>false</enabled>
+					</snapshots>
+				</pluginRepository>
+				<pluginRepository>
+					<id>spring-releases</id>
+					<name>Spring Releases</name>
+					<url>https://repo.spring.io/release</url>
+					<snapshots>
+						<enabled>false</enabled>
+					</snapshots>
+				</pluginRepository>
+			</pluginRepositories>
+		</profile>
+		<profile>
+			<id>ide</id>
+			<activation>
+				<activeByDefault>false</activeByDefault>
+			</activation>
+			<build>
+				<plugins>
+					<plugin>
+						<artifactId>maven-compiler-plugin</artifactId>
+						<configuration>
+							<source>${maven.compiler.testSource}</source>
+							<target>${maven.compiler.testTarget}</target>
+						</configuration>
+					</plugin>
+				</plugins>
+			</build>
+		</profile>
+		<profile>
+			<id>benchmarks</id>
+			<activation>
+				<activeByDefault>false</activeByDefault>
+			</activation>
+			<modules>
+				<module>benchmarks</module>
+			</modules>
+		</profile>
+		<profile>
+			<id>sonar</id>
+			<build>
+				<plugins>
+					<plugin>
+						<groupId>org.jacoco</groupId>
+						<artifactId>jacoco-maven-plugin</artifactId>
+						<executions>
+							<execution>
+								<id>pre-unit-test</id>
+								<goals>
+									<goal>prepare-agent</goal>
+								</goals>
+								<configuration>
+									<propertyName>surefireArgLine</propertyName>
+									<destFile>${project.build.directory}/jacoco.exec
+									</destFile>
+								</configuration>
+							</execution>
+							<execution>
+								<id>post-unit-test</id>
+								<phase>test</phase>
+								<goals>
+									<goal>report</goal>
+								</goals>
+								<configuration>
+									<!-- Sets the path to the file which contains the execution data. -->
+									<dataFile>${project.build.directory}/jacoco.exec
+									</dataFile>
+								</configuration>
+							</execution>
+						</executions>
+					</plugin>
+					<plugin>
+						<artifactId>maven-surefire-plugin</artifactId>
+						<configuration>
+							<!-- Sets the VM argument line used when unit tests are run. -->
+							<argLine>${surefireArgLine}</argLine>
+						</configuration>
+					</plugin>
+				</plugins>
+			</build>
+		</profile>
+	</profiles>
+
+</project>