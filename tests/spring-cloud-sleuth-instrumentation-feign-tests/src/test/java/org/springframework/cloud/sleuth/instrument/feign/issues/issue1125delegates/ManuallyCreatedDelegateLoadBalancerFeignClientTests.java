/*
 * Copyright 2013-2019 the original author or authors.
 *
 * Licensed under the Apache License, Version 2.0 (the "License");
 * you may not use this file except in compliance with the License.
 * You may obtain a copy of the License at
 *
 *      https://www.apache.org/licenses/LICENSE-2.0
 *
 * Unless required by applicable law or agreed to in writing, software
 * distributed under the License is distributed on an "AS IS" BASIS,
 * WITHOUT WARRANTIES OR CONDITIONS OF ANY KIND, either express or implied.
 * See the License for the specific language governing permissions and
 * limitations under the License.
 */

package org.springframework.cloud.sleuth.instrument.feign.issues.issue1125delegates;

import java.nio.charset.StandardCharsets;
import java.util.HashMap;
import java.util.List;

import brave.http.HttpRequest;
import brave.sampler.Sampler;
import brave.sampler.SamplerFunction;
import feign.Client;
import feign.Contract;
import feign.Feign;
import feign.Request;
import feign.RequestTemplate;
import feign.Response;
import feign.Target.HardCodedTarget;
import feign.codec.Decoder;
import feign.codec.Encoder;
import org.junit.jupiter.api.BeforeEach;
import org.junit.jupiter.api.Test;
import zipkin2.Span;
import zipkin2.reporter.Reporter;

import org.springframework.beans.factory.annotation.Autowired;
import org.springframework.boot.autoconfigure.EnableAutoConfiguration;
import org.springframework.boot.test.context.SpringBootTest;
import org.springframework.cloud.openfeign.FeignClient;
import org.springframework.cloud.openfeign.FeignClientsConfiguration;
import org.springframework.cloud.sleuth.instrument.web.HttpClientSampler;
import org.springframework.cloud.sleuth.util.ArrayListSpanReporter;
import org.springframework.context.annotation.Bean;
import org.springframework.context.annotation.Configuration;
import org.springframework.context.annotation.Import;
import org.springframework.test.annotation.DirtiesContext;
import org.springframework.test.annotation.DirtiesContext.ClassMode;
import org.springframework.web.bind.annotation.RequestMapping;
import org.springframework.web.bind.annotation.RequestMethod;

import static org.assertj.core.api.BDDAssertions.then;

@SpringBootTest(classes = Application.class,
		webEnvironment = SpringBootTest.WebEnvironment.NONE)
@DirtiesContext(classMode = ClassMode.AFTER_EACH_TEST_METHOD)
public class ManuallyCreatedDelegateLoadBalancerFeignClientTests {

	@Autowired
<<<<<<< HEAD
=======
	MyLoadBalancerClient myLoadBalancerClient;

	@Autowired
>>>>>>> 89ac3ed4
	MyDelegateClient myDelegateClient;

	@Autowired
	AnnotatedFeignClient annotatedFeignClient;

	@Autowired
	ArrayListSpanReporter reporter;

	@Autowired
	MyDelegateClient myClient;

	@BeforeEach
	public void open() {
		this.reporter.clear();
	}

	@Test
	public void should_reuse_custom_feign_client() {
		String response = this.annotatedFeignClient.get();

<<<<<<< HEAD
		// then(this.myClient.wasCalled()).isTrue();
=======
		then(this.myLoadBalancerClient.wasCalled()).isTrue();
>>>>>>> 89ac3ed4
		then(this.myDelegateClient.wasCalled()).isTrue();
		then(response).isEqualTo("foo");
		List<Span> spans = this.reporter.getSpans();
		// retries
		then(spans).hasSize(1);
<<<<<<< HEAD
		then(spans.get(0).tags().get("http.path")).isEqualTo("");
=======
		then(spans.get(0).tags().get("http.path")).isEqualTo("/test");
>>>>>>> 89ac3ed4
	}

	@Test
	public void my_client_called() {
		this.annotatedFeignClient.get();
		then(this.myLoadBalancerClient.wasCalled()).isTrue();
		then(this.myDelegateClient.wasCalled()).isTrue();
	}

	@Test
	public void span_captured() {
		this.annotatedFeignClient.get();
		List<Span> spans = this.reporter.getSpans();
		// retries
		then(spans).hasSize(1);
<<<<<<< HEAD
		then(spans.get(0).tags().get("http.path")).isEqualTo("");
=======
		then(spans.get(0).tags().get("http.path")).isEqualTo("/test");
>>>>>>> 89ac3ed4
	}

}

@Configuration
@EnableAutoConfiguration
@Import(FeignClientsConfiguration.class)
class Application {

	@Bean
	public Client myDelegateClient() {
		return new MyDelegateClient();
	}

	@Bean
<<<<<<< HEAD
	public MyNameRemote myNameRemote(Client client, Decoder decoder, Encoder encoder,
=======
	public Client client(MyDelegateClient myDelegateClient,
			CachingSpringLoadBalancerFactory cachingFactory,
			SpringClientFactory clientFactory) {
		return new MyLoadBalancerClient(myDelegateClient, cachingFactory, clientFactory);
	}

	@Bean
	public AnnotatedFeignClient annotatedFeignClient(Client client, Decoder decoder, Encoder encoder,
>>>>>>> 89ac3ed4
			Contract contract) {
		return Feign.builder().client(client).encoder(encoder).decoder(decoder)
				.contract(contract)
				.target(new HardCodedTarget<>(AnnotatedFeignClient.class, "foo", "http://foo"));
	}

	@Bean
	public Sampler defaultSampler() {
		return Sampler.ALWAYS_SAMPLE;
	}

	@Bean
	public Reporter<Span> spanReporter() {
		return new ArrayListSpanReporter();
	}

<<<<<<< HEAD
	@Bean(name = HttpClientSampler.NAME)
	@HttpClientSampler
	public SamplerFunction<HttpRequest> clientHttpSampler() {
		return arg -> true;
=======
}

class MyLoadBalancerClient extends LoadBalancerFeignClient {

	MyLoadBalancerClient(Client delegate, CachingSpringLoadBalancerFactory lbClientFactory,
			SpringClientFactory clientFactory) {
		super(delegate, lbClientFactory, clientFactory);
	}

	boolean wasCalled;

	@Override
	public Response execute(Request request, Request.Options options) throws IOException {
		this.wasCalled = true;
		return getDelegate().execute(request, options);
	}

	boolean wasCalled() {
		return this.wasCalled;
>>>>>>> 89ac3ed4
	}

}

class MyDelegateClient implements Client {

	boolean wasCalled;

	@Override
	public Response execute(Request request, Request.Options options) {
		this.wasCalled = true;
		return Response.builder().body("foo", StandardCharsets.UTF_8)
				.request(Request.create(Request.HttpMethod.POST, "/foo", new HashMap<>(),
						Request.Body.empty(), new RequestTemplate()))
				.headers(new HashMap<>()).status(200).build();
	}

	boolean wasCalled() {
		return this.wasCalled;
	}

}

@FeignClient(name = "foo", url = "http://foo")
interface AnnotatedFeignClient {

	@RequestMapping(value = "/test", method = RequestMethod.GET)
	String get();

}<|MERGE_RESOLUTION|>--- conflicted
+++ resolved
@@ -60,12 +60,6 @@
 public class ManuallyCreatedDelegateLoadBalancerFeignClientTests {
 
 	@Autowired
-<<<<<<< HEAD
-=======
-	MyLoadBalancerClient myLoadBalancerClient;
-
-	@Autowired
->>>>>>> 89ac3ed4
 	MyDelegateClient myDelegateClient;
 
 	@Autowired
@@ -86,27 +80,19 @@
 	public void should_reuse_custom_feign_client() {
 		String response = this.annotatedFeignClient.get();
 
-<<<<<<< HEAD
 		// then(this.myClient.wasCalled()).isTrue();
-=======
-		then(this.myLoadBalancerClient.wasCalled()).isTrue();
->>>>>>> 89ac3ed4
 		then(this.myDelegateClient.wasCalled()).isTrue();
 		then(response).isEqualTo("foo");
 		List<Span> spans = this.reporter.getSpans();
 		// retries
 		then(spans).hasSize(1);
-<<<<<<< HEAD
-		then(spans.get(0).tags().get("http.path")).isEqualTo("");
-=======
 		then(spans.get(0).tags().get("http.path")).isEqualTo("/test");
->>>>>>> 89ac3ed4
 	}
 
 	@Test
 	public void my_client_called() {
 		this.annotatedFeignClient.get();
-		then(this.myLoadBalancerClient.wasCalled()).isTrue();
+		then(this.myClient.wasCalled()).isTrue();
 		then(this.myDelegateClient.wasCalled()).isTrue();
 	}
 
@@ -116,11 +102,7 @@
 		List<Span> spans = this.reporter.getSpans();
 		// retries
 		then(spans).hasSize(1);
-<<<<<<< HEAD
-		then(spans.get(0).tags().get("http.path")).isEqualTo("");
-=======
 		then(spans.get(0).tags().get("http.path")).isEqualTo("/test");
->>>>>>> 89ac3ed4
 	}
 
 }
@@ -136,22 +118,11 @@
 	}
 
 	@Bean
-<<<<<<< HEAD
-	public MyNameRemote myNameRemote(Client client, Decoder decoder, Encoder encoder,
-=======
-	public Client client(MyDelegateClient myDelegateClient,
-			CachingSpringLoadBalancerFactory cachingFactory,
-			SpringClientFactory clientFactory) {
-		return new MyLoadBalancerClient(myDelegateClient, cachingFactory, clientFactory);
-	}
-
-	@Bean
-	public AnnotatedFeignClient annotatedFeignClient(Client client, Decoder decoder, Encoder encoder,
->>>>>>> 89ac3ed4
-			Contract contract) {
+	public AnnotatedFeignClient annotatedFeignClient(Client client, Decoder decoder,
+			Encoder encoder, Contract contract) {
 		return Feign.builder().client(client).encoder(encoder).decoder(decoder)
-				.contract(contract)
-				.target(new HardCodedTarget<>(AnnotatedFeignClient.class, "foo", "http://foo"));
+				.contract(contract).target(new HardCodedTarget<>(
+						AnnotatedFeignClient.class, "foo", "http://foo"));
 	}
 
 	@Bean
@@ -164,32 +135,10 @@
 		return new ArrayListSpanReporter();
 	}
 
-<<<<<<< HEAD
 	@Bean(name = HttpClientSampler.NAME)
 	@HttpClientSampler
 	public SamplerFunction<HttpRequest> clientHttpSampler() {
 		return arg -> true;
-=======
-}
-
-class MyLoadBalancerClient extends LoadBalancerFeignClient {
-
-	MyLoadBalancerClient(Client delegate, CachingSpringLoadBalancerFactory lbClientFactory,
-			SpringClientFactory clientFactory) {
-		super(delegate, lbClientFactory, clientFactory);
-	}
-
-	boolean wasCalled;
-
-	@Override
-	public Response execute(Request request, Request.Options options) throws IOException {
-		this.wasCalled = true;
-		return getDelegate().execute(request, options);
-	}
-
-	boolean wasCalled() {
-		return this.wasCalled;
->>>>>>> 89ac3ed4
 	}
 
 }
