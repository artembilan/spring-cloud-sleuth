--- conflicted
+++ resolved
@@ -1,315 +1,165 @@
-<<<<<<< HEAD
-{
-  "properties": [
-    {
-      "name": "spring.zipkin.kafka.topic",
-      "type": "java.lang.String",
-      "description": "Name of the Kafka topic where spans should be sent to Zipkin.",
-      "defaultValue": "zipkin"
-    },
-    {
-      "name": "spring.zipkin.rabbitmq.queue",
-      "type": "java.lang.String",
-      "description": "Name of the RabbitMQ queue where spans should be sent to Zipkin.",
-      "defaultValue": "zipkin"
-    },
-    {
-      "name": "spring.zipkin.rabbitmq.addresses",
-      "type": "java.lang.String",
-      "description": "Addresses of the RabbitMQ brokers used to send spans to Zipkin"
-    },
-    {
-      "name": "spring.zipkin.activemq.queue",
-      "type": "java.lang.String",
-      "description": "Name of the ActiveMQ queue where spans should be sent to Zipkin.",
-      "defaultValue": "zipkin"
-    },
-    {
-      "name": "spring.zipkin.activemq.message-max-bytes",
-      "type": "java.lang.String",
-      "description": "Maximum number of bytes for a given message with spans sent to Zipkin over ActiveMQ.",
-      "defaultValue": 100000
-    },
-    {
-      "name": "spring.sleuth.function.enabled",
-      "type": "java.lang.Boolean",
-      "description": "Enable instrumenting of Spring Cloud Function and Spring Cloud Function based projects (e.g. Spring Cloud Stream).",
-      "defaultValue": true
-    },
-    {
-      "name": "spring.sleuth.integration.websockets.enabled",
-      "type": "java.lang.Boolean",
-      "description": "Enable tracing for WebSockets.",
-      "defaultValue": true
-    },
-    {
-      "name": "spring.sleuth.async.enabled",
-      "type": "java.lang.Boolean",
-      "description": "Enable instrumenting async related components so that the tracing information is passed between threads.",
-      "defaultValue": true
-    },
-    {
-      "name": "spring.sleuth.async.configurer.enabled",
-      "type": "java.lang.Boolean",
-      "description": "Enable default AsyncConfigurer.",
-      "defaultValue": true
-    },
-    {
-      "name": "spring.sleuth.feign.enabled",
-      "type": "java.lang.Boolean",
-      "description": "Enable span information propagation when using Feign.",
-      "defaultValue": true
-    },
-    {
-      "name": "spring.sleuth.feign.processor.enabled",
-      "type": "java.lang.Boolean",
-      "description": "Enable post processor that wraps Feign Context in its tracing representations.",
-      "defaultValue": true
-    },
-    {
-      "name": "spring.sleuth.grpc.enabled",
-      "type": "java.lang.Boolean",
-      "description": "Enable span information propagation when using GRPC.",
-      "defaultValue": true
-    },
-    {
-      "name": "spring.sleuth.messaging.jms.enabled",
-      "type": "java.lang.Boolean",
-      "description": "Enable tracing of JMS.",
-      "defaultValue": true
-    },
-    {
-      "name": "spring.sleuth.messaging.rabbit.enabled",
-      "type": "java.lang.Boolean",
-      "description": "Enable tracing of RabbitMQ.",
-      "defaultValue": true
-    },
-    {
-      "name": "spring.sleuth.messaging.kafka.enabled",
-      "type": "java.lang.Boolean",
-      "description": "Enable tracing of Kafka.",
-      "defaultValue": true
-    },
-    {
-      "name": "spring.sleuth.messaging.kafka.mapper.enabled",
-      "type": "java.lang.Boolean",
-      "description": "Enable DefaultKafkaHeaderMapper tracing for Kafka.",
-      "defaultValue": true
-    },
-    {
-      "name": "spring.sleuth.quartz.enabled",
-      "type": "java.lang.Boolean",
-      "description": "Enable tracing for Quartz.",
-      "defaultValue": true
-    },
-    {
-      "name": "spring.sleuth.mongodb.enabled",
-      "type": "java.lang.Boolean",
-      "description": "Enable tracing for MongoDb.",
-      "defaultValue": true
-    },
-    {
-      "name": "spring.sleuth.rpc.enabled",
-      "type": "java.lang.Boolean",
-      "description": "Enable tracing of RPC.",
-      "defaultValue": true
-    },
-    {
-      "name": "spring.sleuth.sampler.refresh.enabled",
-      "type": "java.lang.Boolean",
-      "description": "Enable refresh scope for sampler.",
-      "defaultValue": true
-    },
-    {
-      "name": "spring.sleuth.web.webclient.enabled",
-      "type": "java.lang.Boolean",
-      "description": "Enable tracing instrumentation for WebClient.",
-      "defaultValue": true
-    },
-    {
-      "name": "spring.sleuth.integration.enabled",
-      "type": "java.lang.Boolean",
-      "description": "Enable Spring Integration instrumentation.",
-      "defaultValue": true
-    },
-    {
-      "name": "spring.sleuth.task.enabled",
-      "type": "java.lang.Boolean",
-      "description": "Enable Spring Cloud Task instrumentation.",
-      "defaultValue": true
-    },
-    {
-      "name": "spring.sleuth.config.server.enabled",
-      "type": "java.lang.Boolean",
-      "description": "Enable Spring Cloud Config Server instrumentation.",
-      "defaultValue": true
-    },
-    {
-      "name": "spring.sleuth.batch.enabled",
-      "type": "java.lang.Boolean",
-      "description": "Enable Spring Batch instrumentation.",
-      "defaultValue": true
-    }
-  ]
-}
-=======
-{
-  "properties": [
-    {
-      "name": "spring.zipkin.kafka.topic",
-      "type": "java.lang.String",
-      "description": "Name of the Kafka topic where spans should be sent to Zipkin.",
-      "defaultValue": "zipkin"
-    },
-    {
-      "name": "spring.zipkin.rabbitmq.queue",
-      "type": "java.lang.String",
-      "description": "Name of the RabbitMQ queue where spans should be sent to Zipkin.",
-      "defaultValue": "zipkin"
-    },
-    {
-      "name": "spring.zipkin.rabbitmq.addresses",
-      "type": "java.lang.String",
-      "description": "Addresses of the RabbitMQ brokers used to send spans to Zipkin"
-    },
-    {
-      "name": "spring.zipkin.activemq.queue",
-      "type": "java.lang.String",
-      "description": "Name of the ActiveMQ queue where spans should be sent to Zipkin.",
-      "defaultValue": "zipkin"
-    },
-    {
-      "name": "spring.zipkin.activemq.message-max-bytes",
-      "type": "java.lang.String",
-      "description": "Maximum number of bytes for a given message with spans sent to Zipkin over ActiveMQ.",
-      "defaultValue": 100000
-    },
-    {
-      "name": "spring.sleuth.function.enabled",
-      "type": "java.lang.Boolean",
-      "description": "Enable instrumenting of Spring Cloud Function and Spring Cloud Function based projects (e.g. Spring Cloud Stream).",
-      "defaultValue": true
-    },
-    {
-      "name": "spring.sleuth.integration.websockets.enabled",
-      "type": "java.lang.Boolean",
-      "description": "Enable tracing for WebSockets.",
-      "defaultValue": true
-    },
-    {
-      "name": "spring.sleuth.async.enabled",
-      "type": "java.lang.Boolean",
-      "description": "Enable instrumenting async related components so that the tracing information is passed between threads.",
-      "defaultValue": true
-    },
-    {
-      "name": "spring.sleuth.async.configurer.enabled",
-      "type": "java.lang.Boolean",
-      "description": "Enable default AsyncConfigurer.",
-      "defaultValue": true
-    },
-    {
-      "name": "spring.sleuth.feign.enabled",
-      "type": "java.lang.Boolean",
-      "description": "Enable span information propagation when using Feign.",
-      "defaultValue": true
-    },
-    {
-      "name": "spring.sleuth.feign.processor.enabled",
-      "type": "java.lang.Boolean",
-      "description": "Enable post processor that wraps Feign Context in its tracing representations.",
-      "defaultValue": true
-    },
-    {
-      "name": "spring.sleuth.grpc.enabled",
-      "type": "java.lang.Boolean",
-      "description": "Enable span information propagation when using GRPC.",
-      "defaultValue": true
-    },
-    {
-      "name": "spring.sleuth.messaging.jms.enabled",
-      "type": "java.lang.Boolean",
-      "description": "Enable tracing of JMS.",
-      "defaultValue": true
-    },
-    {
-      "name": "spring.sleuth.messaging.rabbit.enabled",
-      "type": "java.lang.Boolean",
-      "description": "Enable tracing of RabbitMQ.",
-      "defaultValue": true
-    },
-    {
-      "name": "spring.sleuth.messaging.kafka.enabled",
-      "type": "java.lang.Boolean",
-      "description": "Enable tracing of Kafka.",
-      "defaultValue": true
-    },
-    {
-      "name": "spring.sleuth.messaging.kafka.mapper.enabled",
-      "type": "java.lang.Boolean",
-      "description": "Enable DefaultKafkaHeaderMapper tracing for Kafka.",
-      "defaultValue": true
-    },
-    {
-      "name": "spring.sleuth.quartz.enabled",
-      "type": "java.lang.Boolean",
-      "description": "Enable tracing for Quartz.",
-      "defaultValue": true
-    },
-    {
-      "name": "spring.sleuth.mongodb.enabled",
-      "type": "java.lang.Boolean",
-      "description": "Enable tracing for MongoDb.",
-      "defaultValue": true
-    },
-    {
-      "name": "spring.sleuth.rpc.enabled",
-      "type": "java.lang.Boolean",
-      "description": "Enable tracing of RPC.",
-      "defaultValue": true
-    },
-    {
-      "name": "spring.sleuth.sampler.refresh.enabled",
-      "type": "java.lang.Boolean",
-      "description": "Enable refresh scope for sampler.",
-      "defaultValue": true
-    },
-    {
-      "name": "spring.sleuth.web.webclient.enabled",
-      "type": "java.lang.Boolean",
-      "description": "Enable tracing instrumentation for WebClient.",
-      "defaultValue": true
-    },
-    {
-      "name": "spring.sleuth.integration.enabled",
-      "type": "java.lang.Boolean",
-      "description": "Enable Spring Integration instrumentation.",
-      "defaultValue": true
-    },
-    {
-      "name": "spring.sleuth.task.enabled",
-      "type": "java.lang.Boolean",
-      "description": "Enable Spring Cloud Task instrumentation.",
-      "defaultValue": true
-    },
-    {
-      "name": "spring.sleuth.deployer.enabled",
-      "type": "java.lang.Boolean",
-      "description": "Enable Spring Cloud Deployer instrumentation.",
-      "defaultValue": true
-    },
-    {
-      "name": "spring.sleuth.deployer.status-poll-delay",
-      "type": "java.lang.Long",
-      "description": "Default poll delay to retrieve the deployed application status.",
-      "defaultValue": 500
-    },
-    {
-      "name": "spring.sleuth.config.server.enabled",
-      "type": "java.lang.Boolean",
-      "description": "Enable Spring Cloud Config Server instrumentation.",
-      "defaultValue": true
-    }
-  ]
-}
->>>>>>> 302e718f
+{
+  "properties": [
+    {
+      "name": "spring.zipkin.kafka.topic",
+      "type": "java.lang.String",
+      "description": "Name of the Kafka topic where spans should be sent to Zipkin.",
+      "defaultValue": "zipkin"
+    },
+    {
+      "name": "spring.zipkin.rabbitmq.queue",
+      "type": "java.lang.String",
+      "description": "Name of the RabbitMQ queue where spans should be sent to Zipkin.",
+      "defaultValue": "zipkin"
+    },
+    {
+      "name": "spring.zipkin.rabbitmq.addresses",
+      "type": "java.lang.String",
+      "description": "Addresses of the RabbitMQ brokers used to send spans to Zipkin"
+    },
+    {
+      "name": "spring.zipkin.activemq.queue",
+      "type": "java.lang.String",
+      "description": "Name of the ActiveMQ queue where spans should be sent to Zipkin.",
+      "defaultValue": "zipkin"
+    },
+    {
+      "name": "spring.zipkin.activemq.message-max-bytes",
+      "type": "java.lang.String",
+      "description": "Maximum number of bytes for a given message with spans sent to Zipkin over ActiveMQ.",
+      "defaultValue": 100000
+    },
+    {
+      "name": "spring.sleuth.function.enabled",
+      "type": "java.lang.Boolean",
+      "description": "Enable instrumenting of Spring Cloud Function and Spring Cloud Function based projects (e.g. Spring Cloud Stream).",
+      "defaultValue": true
+    },
+    {
+      "name": "spring.sleuth.integration.websockets.enabled",
+      "type": "java.lang.Boolean",
+      "description": "Enable tracing for WebSockets.",
+      "defaultValue": true
+    },
+    {
+      "name": "spring.sleuth.async.enabled",
+      "type": "java.lang.Boolean",
+      "description": "Enable instrumenting async related components so that the tracing information is passed between threads.",
+      "defaultValue": true
+    },
+    {
+      "name": "spring.sleuth.async.configurer.enabled",
+      "type": "java.lang.Boolean",
+      "description": "Enable default AsyncConfigurer.",
+      "defaultValue": true
+    },
+    {
+      "name": "spring.sleuth.feign.enabled",
+      "type": "java.lang.Boolean",
+      "description": "Enable span information propagation when using Feign.",
+      "defaultValue": true
+    },
+    {
+      "name": "spring.sleuth.feign.processor.enabled",
+      "type": "java.lang.Boolean",
+      "description": "Enable post processor that wraps Feign Context in its tracing representations.",
+      "defaultValue": true
+    },
+    {
+      "name": "spring.sleuth.grpc.enabled",
+      "type": "java.lang.Boolean",
+      "description": "Enable span information propagation when using GRPC.",
+      "defaultValue": true
+    },
+    {
+      "name": "spring.sleuth.messaging.jms.enabled",
+      "type": "java.lang.Boolean",
+      "description": "Enable tracing of JMS.",
+      "defaultValue": true
+    },
+    {
+      "name": "spring.sleuth.messaging.rabbit.enabled",
+      "type": "java.lang.Boolean",
+      "description": "Enable tracing of RabbitMQ.",
+      "defaultValue": true
+    },
+    {
+      "name": "spring.sleuth.messaging.kafka.enabled",
+      "type": "java.lang.Boolean",
+      "description": "Enable tracing of Kafka.",
+      "defaultValue": true
+    },
+    {
+      "name": "spring.sleuth.messaging.kafka.mapper.enabled",
+      "type": "java.lang.Boolean",
+      "description": "Enable DefaultKafkaHeaderMapper tracing for Kafka.",
+      "defaultValue": true
+    },
+    {
+      "name": "spring.sleuth.quartz.enabled",
+      "type": "java.lang.Boolean",
+      "description": "Enable tracing for Quartz.",
+      "defaultValue": true
+    },
+    {
+      "name": "spring.sleuth.mongodb.enabled",
+      "type": "java.lang.Boolean",
+      "description": "Enable tracing for MongoDb.",
+      "defaultValue": true
+    },
+    {
+      "name": "spring.sleuth.rpc.enabled",
+      "type": "java.lang.Boolean",
+      "description": "Enable tracing of RPC.",
+      "defaultValue": true
+    },
+    {
+      "name": "spring.sleuth.sampler.refresh.enabled",
+      "type": "java.lang.Boolean",
+      "description": "Enable refresh scope for sampler.",
+      "defaultValue": true
+    },
+    {
+      "name": "spring.sleuth.web.webclient.enabled",
+      "type": "java.lang.Boolean",
+      "description": "Enable tracing instrumentation for WebClient.",
+      "defaultValue": true
+    },
+    {
+      "name": "spring.sleuth.integration.enabled",
+      "type": "java.lang.Boolean",
+      "description": "Enable Spring Integration instrumentation.",
+      "defaultValue": true
+    },
+    {
+      "name": "spring.sleuth.task.enabled",
+      "type": "java.lang.Boolean",
+      "description": "Enable Spring Cloud Task instrumentation.",
+      "defaultValue": true
+    },
+    {
+      "name": "spring.sleuth.deployer.enabled",
+      "type": "java.lang.Boolean",
+      "description": "Enable Spring Cloud Deployer instrumentation.",
+      "defaultValue": true
+    },
+    {
+      "name": "spring.sleuth.deployer.status-poll-delay",
+      "type": "java.lang.Long",
+      "description": "Default poll delay to retrieve the deployed application status.",
+      "defaultValue": 500
+    },
+    {
+      "name": "spring.sleuth.config.server.enabled",
+      "type": "java.lang.Boolean",
+      "description": "Enable Spring Cloud Config Server instrumentation.",
+      "defaultValue": true
+    },
+    {
+      "name": "spring.sleuth.batch.enabled",
+      "type": "java.lang.Boolean",
+      "description": "Enable Spring Batch instrumentation.",
+      "defaultValue": true
+    }
+  ]
+}