--- conflicted
+++ resolved
@@ -73,11 +73,7 @@
 			<dependency>
 				<groupId>io.zipkin.zipkin2</groupId>
 				<artifactId>zipkin</artifactId>
-<<<<<<< HEAD
-				<version>2.4.5</version>
-=======
 				<version>2.7.0</version>
->>>>>>> 51e66dba
 			</dependency>
 		</dependencies>
 	</dependencyManagement>
