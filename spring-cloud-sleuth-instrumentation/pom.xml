--- conflicted
+++ resolved
@@ -1,456 +1,239 @@
-<<<<<<< HEAD
-<?xml version="1.0" encoding="UTF-8"?>
-<!--
-  ~ Copyright 2013-2018 the original author or authors.
-  ~
-  ~ Licensed under the Apache License, Version 2.0 (the "License");
-  ~ you may not use this file except in compliance with the License.
-  ~ You may obtain a copy of the License at
-  ~
-  ~      https://www.apache.org/licenses/LICENSE-2.0
-  ~
-  ~ Unless required by applicable law or agreed to in writing, software
-  ~ distributed under the License is distributed on an "AS IS" BASIS,
-  ~ WITHOUT WARRANTIES OR CONDITIONS OF ANY KIND, either express or implied.
-  ~ See the License for the specific language governing permissions and
-  ~ limitations under the License.
-  -->
-
-<project xmlns:xsi="http://www.w3.org/2001/XMLSchema-instance"
-		 xmlns="http://maven.apache.org/POM/4.0.0"
-		 xsi:schemaLocation="http://maven.apache.org/POM/4.0.0 https://maven.apache.org/xsd/maven-4.0.0.xsd">
-	<modelVersion>4.0.0</modelVersion>
-
-	<artifactId>spring-cloud-sleuth-instrumentation</artifactId>
-	<packaging>jar</packaging>
-	<name>Spring Cloud Sleuth Instrumentation</name>
-	<description>Spring Cloud Sleuth Instrumentation</description>
-
-	<parent>
-		<groupId>org.springframework.cloud</groupId>
-		<artifactId>spring-cloud-sleuth</artifactId>
-		<version>3.1.0-SNAPSHOT</version>
-		<relativePath>..</relativePath>
-	</parent>
-
-	<dependencies>
-		<dependency>
-			<groupId>org.springframework.cloud</groupId>
-			<artifactId>spring-cloud-sleuth-api</artifactId>
-		</dependency>
-		<dependency>
-			<groupId>org.springframework.boot</groupId>
-			<artifactId>spring-boot-starter-web</artifactId>
-			<optional>true</optional>
-		</dependency>
-		<dependency>
-			<groupId>io.micrometer</groupId>
-			<artifactId>micrometer-core</artifactId>
-			<optional>true</optional>
-		</dependency>
-		<dependency>
-			<groupId>io.projectreactor</groupId>
-			<artifactId>reactor-core</artifactId>
-			<optional>true</optional>
-		</dependency>
-		<dependency>
-			<groupId>org.reactivestreams</groupId>
-			<artifactId>reactive-streams</artifactId>
-			<optional>true</optional>
-		</dependency>
-		<dependency>
-			<groupId>org.springframework.boot</groupId>
-			<artifactId>spring-boot-configuration-processor</artifactId>
-			<optional>true</optional>
-		</dependency>
-		<dependency>
-			<groupId>org.springframework.boot</groupId>
-			<artifactId>spring-boot-starter-actuator</artifactId>
-			<optional>true</optional>
-		</dependency>
-		<dependency>
-			<groupId>org.springframework.integration</groupId>
-			<artifactId>spring-integration-core</artifactId>
-			<optional>true</optional>
-		</dependency>
-		<dependency>
-			<groupId>org.springframework.cloud</groupId>
-			<artifactId>spring-cloud-config-server</artifactId>
-			<optional>true</optional>
-		</dependency>
-		<dependency>
-			<groupId>org.springframework.cloud</groupId>
-			<artifactId>spring-cloud-starter-config</artifactId>
-			<optional>true</optional>
-		</dependency>
-		<dependency>
-			<groupId>org.springframework.cloud</groupId>
-			<artifactId>spring-cloud-function-context</artifactId>
-			<optional>true</optional>
-		</dependency>
-		<dependency>
-			<groupId>org.springframework.boot</groupId>
-			<artifactId>spring-boot-starter-websocket</artifactId>
-			<optional>true</optional>
-		</dependency>
-		<dependency>
-			<groupId>org.springframework.boot</groupId>
-			<artifactId>spring-boot-starter-batch</artifactId>
-			<optional>true</optional>
-		</dependency>
-		<dependency>
-			<groupId>org.springframework.cloud</groupId>
-			<artifactId>spring-cloud-stream</artifactId>
-			<!-- TODO: why is this needed? -->
-			<version>${spring-cloud-stream.version}</version>
-			<optional>true</optional>
-		</dependency>
-		<dependency>
-			<groupId>org.springframework.cloud</groupId>
-			<artifactId>spring-cloud-commons</artifactId>
-		</dependency>
-		<dependency>
-			<groupId>org.springframework</groupId>
-			<artifactId>spring-context</artifactId>
-		</dependency>
-		<dependency>
-			<groupId>org.springframework.cloud</groupId>
-			<artifactId>spring-cloud-context</artifactId>
-			<optional>true</optional>
-		</dependency>
-		<dependency>
-			<groupId>io.reactivex</groupId>
-			<artifactId>rxjava</artifactId>
-			<optional>true</optional>
-		</dependency>
-		<dependency>
-			<groupId>io.github.openfeign</groupId>
-			<artifactId>feign-okhttp</artifactId>
-			<optional>true</optional>
-		</dependency>
-		<dependency>
-			<groupId>org.springframework.cloud</groupId>
-			<artifactId>spring-cloud-starter-openfeign</artifactId>
-			<optional>true</optional>
-		</dependency>
-		<dependency>
-			<groupId>org.springframework.cloud</groupId>
-			<artifactId>spring-cloud-starter-loadbalancer</artifactId>
-			<optional>true</optional>
-		</dependency>
-		<dependency>
-			<groupId>org.springframework.cloud</groupId>
-			<artifactId>spring-cloud-starter-gateway</artifactId>
-			<optional>true</optional>
-		</dependency>
-		<dependency>
-			<groupId>org.springframework.cloud</groupId>
-			<artifactId>spring-cloud-starter-task</artifactId>
-			<optional>true</optional>
-		</dependency>
-		<dependency>
-			<groupId>org.aspectj</groupId>
-			<artifactId>aspectjrt</artifactId>
-		</dependency>
-		<!-- For Instrumentation of Quartz -->
-		<dependency>
-			<groupId>org.springframework.boot</groupId>
-			<artifactId>spring-boot-starter-quartz</artifactId>
-			<optional>true</optional>
-		</dependency>
-		<dependency>
-			<groupId>org.springframework.boot</groupId>
-			<artifactId>spring-boot-autoconfigure-processor</artifactId>
-			<optional>true</optional>
-		</dependency>
-		<dependency>
-			<groupId>org.springframework.security.oauth</groupId>
-			<artifactId>spring-security-oauth2</artifactId>
-			<optional>true</optional>
-		</dependency>
-		<dependency>
-			<groupId>org.springframework.security.oauth.boot</groupId>
-			<artifactId>spring-security-oauth2-autoconfigure</artifactId>
-			<optional>true</optional>
-		</dependency>
-
-		<dependency>
-			<groupId>org.springframework.boot</groupId>
-			<artifactId>spring-boot-starter-test</artifactId>
-			<scope>test</scope>
-		</dependency>
-		<dependency>
-			<groupId>org.awaitility</groupId>
-			<artifactId>awaitility</artifactId>
-			<scope>test</scope>
-		</dependency>
-		<dependency>
-			<groupId>com.tngtech.archunit</groupId>
-			<artifactId>archunit-junit5</artifactId>
-			<scope>test</scope>
-		</dependency>
-		<dependency>
-			<groupId>io.projectreactor</groupId>
-			<artifactId>reactor-test</artifactId>
-			<scope>test</scope>
-		</dependency>
-	</dependencies>
-
-	<profiles>
-		<profile>
-			<id>fast</id>
-			<activation>
-				<activeByDefault>false</activeByDefault>
-			</activation>
-			<build>
-				<plugins>
-					<plugin>
-						<artifactId>maven-surefire-plugin</artifactId>
-						<configuration>
-							<forkCount>4</forkCount>
-							<reuseForks>true</reuseForks>
-							<argLine>-Xmx1024m -XX:MaxPermSize=256m</argLine>
-						</configuration>
-					</plugin>
-				</plugins>
-			</build>
-		</profile>
-	</profiles>
-
-</project>
-=======
-<?xml version="1.0" encoding="UTF-8"?>
-<!--
-  ~ Copyright 2013-2018 the original author or authors.
-  ~
-  ~ Licensed under the Apache License, Version 2.0 (the "License");
-  ~ you may not use this file except in compliance with the License.
-  ~ You may obtain a copy of the License at
-  ~
-  ~      https://www.apache.org/licenses/LICENSE-2.0
-  ~
-  ~ Unless required by applicable law or agreed to in writing, software
-  ~ distributed under the License is distributed on an "AS IS" BASIS,
-  ~ WITHOUT WARRANTIES OR CONDITIONS OF ANY KIND, either express or implied.
-  ~ See the License for the specific language governing permissions and
-  ~ limitations under the License.
-  -->
-
-<project xmlns:xsi="http://www.w3.org/2001/XMLSchema-instance"
-		 xmlns="http://maven.apache.org/POM/4.0.0"
-		 xsi:schemaLocation="http://maven.apache.org/POM/4.0.0 https://maven.apache.org/xsd/maven-4.0.0.xsd">
-	<modelVersion>4.0.0</modelVersion>
-
-	<artifactId>spring-cloud-sleuth-instrumentation</artifactId>
-	<packaging>jar</packaging>
-	<name>Spring Cloud Sleuth Instrumentation</name>
-	<description>Spring Cloud Sleuth Instrumentation</description>
-
-	<parent>
-		<groupId>org.springframework.cloud</groupId>
-		<artifactId>spring-cloud-sleuth</artifactId>
-		<version>3.1.0-SNAPSHOT</version>
-		<relativePath>..</relativePath>
-	</parent>
-
-	<dependencies>
-		<dependency>
-			<groupId>org.springframework.cloud</groupId>
-			<artifactId>spring-cloud-sleuth-api</artifactId>
-		</dependency>
-		<dependency>
-			<groupId>org.springframework.boot</groupId>
-			<artifactId>spring-boot-starter-web</artifactId>
-			<optional>true</optional>
-		</dependency>
-		<dependency>
-			<groupId>org.springframework.boot</groupId>
-			<artifactId>spring-boot-starter-rsocket</artifactId>
-			<optional>true</optional>
-		</dependency>
-		<dependency>
-			<groupId>io.micrometer</groupId>
-			<artifactId>micrometer-core</artifactId>
-			<optional>true</optional>
-		</dependency>
-		<dependency>
-			<groupId>io.projectreactor</groupId>
-			<artifactId>reactor-core</artifactId>
-			<optional>true</optional>
-		</dependency>
-		<dependency>
-			<groupId>io.rsocket</groupId>
-			<artifactId>rsocket-core</artifactId>
-			<optional>true</optional>
-		</dependency>
-		<dependency>
-			<groupId>io.projectreactor.kafka</groupId>
-			<artifactId>reactor-kafka</artifactId>
-			<optional>true</optional>
-		</dependency>
-		<dependency>
-			<groupId>org.reactivestreams</groupId>
-			<artifactId>reactive-streams</artifactId>
-			<optional>true</optional>
-		</dependency>
-		<dependency>
-			<groupId>org.springframework.boot</groupId>
-			<artifactId>spring-boot-configuration-processor</artifactId>
-			<optional>true</optional>
-		</dependency>
-		<dependency>
-			<groupId>org.springframework.boot</groupId>
-			<artifactId>spring-boot-starter-actuator</artifactId>
-			<optional>true</optional>
-		</dependency>
-		<dependency>
-			<groupId>org.springframework.integration</groupId>
-			<artifactId>spring-integration-core</artifactId>
-			<optional>true</optional>
-		</dependency>
-		<dependency>
-			<groupId>org.springframework.cloud</groupId>
-			<artifactId>spring-cloud-config-server</artifactId>
-			<optional>true</optional>
-		</dependency>
-		<dependency>
-			<groupId>org.springframework.cloud</groupId>
-			<artifactId>spring-cloud-starter-config</artifactId>
-			<optional>true</optional>
-		</dependency>
-		<dependency>
-			<groupId>org.springframework.cloud</groupId>
-			<artifactId>spring-cloud-function-context</artifactId>
-			<optional>true</optional>
-		</dependency>
-		<dependency>
-			<groupId>org.springframework.boot</groupId>
-			<artifactId>spring-boot-starter-websocket</artifactId>
-			<optional>true</optional>
-		</dependency>
-		<dependency>
-			<groupId>org.springframework.cloud</groupId>
-			<artifactId>spring-cloud-stream</artifactId>
-			<!-- TODO: why is this needed? -->
-			<version>${spring-cloud-stream.version}</version>
-			<optional>true</optional>
-		</dependency>
-		<dependency>
-			<groupId>org.springframework.cloud</groupId>
-			<artifactId>spring-cloud-commons</artifactId>
-		</dependency>
-		<dependency>
-			<groupId>org.springframework</groupId>
-			<artifactId>spring-context</artifactId>
-		</dependency>
-		<dependency>
-			<groupId>org.springframework.cloud</groupId>
-			<artifactId>spring-cloud-context</artifactId>
-			<optional>true</optional>
-		</dependency>
-		<dependency>
-			<groupId>io.reactivex</groupId>
-			<artifactId>rxjava</artifactId>
-			<optional>true</optional>
-		</dependency>
-		<dependency>
-			<groupId>io.github.openfeign</groupId>
-			<artifactId>feign-okhttp</artifactId>
-			<optional>true</optional>
-		</dependency>
-		<dependency>
-			<groupId>org.springframework.cloud</groupId>
-			<artifactId>spring-cloud-starter-openfeign</artifactId>
-			<optional>true</optional>
-		</dependency>
-		<dependency>
-			<groupId>org.springframework.cloud</groupId>
-			<artifactId>spring-cloud-starter-loadbalancer</artifactId>
-			<optional>true</optional>
-		</dependency>
-		<dependency>
-			<groupId>org.springframework.cloud</groupId>
-			<artifactId>spring-cloud-starter-gateway</artifactId>
-			<optional>true</optional>
-		</dependency>
-		<dependency>
-			<groupId>org.springframework.cloud</groupId>
-			<artifactId>spring-cloud-starter-task</artifactId>
-			<optional>true</optional>
-		</dependency>
-		<dependency>
-			<groupId>org.springframework.cloud</groupId>
-			<artifactId>spring-cloud-deployer-spi</artifactId>
-			<optional>true</optional>
-		</dependency>
-		<dependency>
-			<groupId>org.aspectj</groupId>
-			<artifactId>aspectjrt</artifactId>
-		</dependency>
-		<!-- For Instrumentation of Quartz -->
-		<dependency>
-			<groupId>org.springframework.boot</groupId>
-			<artifactId>spring-boot-starter-quartz</artifactId>
-			<optional>true</optional>
-		</dependency>
-		<dependency>
-			<groupId>org.springframework.boot</groupId>
-			<artifactId>spring-boot-autoconfigure-processor</artifactId>
-			<optional>true</optional>
-		</dependency>
-		<dependency>
-			<groupId>org.springframework.security.oauth</groupId>
-			<artifactId>spring-security-oauth2</artifactId>
-			<optional>true</optional>
-		</dependency>
-		<dependency>
-			<groupId>org.springframework.security.oauth.boot</groupId>
-			<artifactId>spring-security-oauth2-autoconfigure</artifactId>
-			<optional>true</optional>
-		</dependency>
-
-		<dependency>
-			<groupId>org.springframework.boot</groupId>
-			<artifactId>spring-boot-starter-test</artifactId>
-			<scope>test</scope>
-		</dependency>
-		<dependency>
-			<groupId>org.awaitility</groupId>
-			<artifactId>awaitility</artifactId>
-			<scope>test</scope>
-		</dependency>
-		<dependency>
-			<groupId>com.tngtech.archunit</groupId>
-			<artifactId>archunit-junit5</artifactId>
-			<scope>test</scope>
-		</dependency>
-		<dependency>
-			<groupId>io.projectreactor</groupId>
-			<artifactId>reactor-test</artifactId>
-			<scope>test</scope>
-		</dependency>
-	</dependencies>
-
-	<profiles>
-		<profile>
-			<id>fast</id>
-			<activation>
-				<activeByDefault>false</activeByDefault>
-			</activation>
-			<build>
-				<plugins>
-					<plugin>
-						<artifactId>maven-surefire-plugin</artifactId>
-						<configuration>
-							<forkCount>4</forkCount>
-							<reuseForks>true</reuseForks>
-							<argLine>-Xmx1024m -XX:MaxPermSize=256m</argLine>
-						</configuration>
-					</plugin>
-				</plugins>
-			</build>
-		</profile>
-	</profiles>
-
-</project>
->>>>>>> 302e718f
+<?xml version="1.0" encoding="UTF-8"?>
+<!--
+  ~ Copyright 2013-2018 the original author or authors.
+  ~
+  ~ Licensed under the Apache License, Version 2.0 (the "License");
+  ~ you may not use this file except in compliance with the License.
+  ~ You may obtain a copy of the License at
+  ~
+  ~      https://www.apache.org/licenses/LICENSE-2.0
+  ~
+  ~ Unless required by applicable law or agreed to in writing, software
+  ~ distributed under the License is distributed on an "AS IS" BASIS,
+  ~ WITHOUT WARRANTIES OR CONDITIONS OF ANY KIND, either express or implied.
+  ~ See the License for the specific language governing permissions and
+  ~ limitations under the License.
+  -->
+
+<project xmlns:xsi="http://www.w3.org/2001/XMLSchema-instance"
+		 xmlns="http://maven.apache.org/POM/4.0.0"
+		 xsi:schemaLocation="http://maven.apache.org/POM/4.0.0 https://maven.apache.org/xsd/maven-4.0.0.xsd">
+	<modelVersion>4.0.0</modelVersion>
+
+	<artifactId>spring-cloud-sleuth-instrumentation</artifactId>
+	<packaging>jar</packaging>
+	<name>Spring Cloud Sleuth Instrumentation</name>
+	<description>Spring Cloud Sleuth Instrumentation</description>
+
+	<parent>
+		<groupId>org.springframework.cloud</groupId>
+		<artifactId>spring-cloud-sleuth</artifactId>
+		<version>3.1.0-SNAPSHOT</version>
+		<relativePath>..</relativePath>
+	</parent>
+
+	<dependencies>
+		<dependency>
+			<groupId>org.springframework.cloud</groupId>
+			<artifactId>spring-cloud-sleuth-api</artifactId>
+		</dependency>
+		<dependency>
+			<groupId>org.springframework.boot</groupId>
+			<artifactId>spring-boot-starter-web</artifactId>
+			<optional>true</optional>
+		</dependency>
+		<dependency>
+			<groupId>org.springframework.boot</groupId>
+			<artifactId>spring-boot-starter-rsocket</artifactId>
+			<optional>true</optional>
+		</dependency>
+		<dependency>
+			<groupId>io.micrometer</groupId>
+			<artifactId>micrometer-core</artifactId>
+			<optional>true</optional>
+		</dependency>
+		<dependency>
+			<groupId>io.projectreactor</groupId>
+			<artifactId>reactor-core</artifactId>
+			<optional>true</optional>
+		</dependency>
+		<dependency>
+			<groupId>io.rsocket</groupId>
+			<artifactId>rsocket-core</artifactId>
+			<optional>true</optional>
+		</dependency>
+		<dependency>
+			<groupId>io.projectreactor.kafka</groupId>
+			<artifactId>reactor-kafka</artifactId>
+			<optional>true</optional>
+		</dependency>
+		<dependency>
+			<groupId>org.reactivestreams</groupId>
+			<artifactId>reactive-streams</artifactId>
+			<optional>true</optional>
+		</dependency>
+		<dependency>
+			<groupId>org.springframework.boot</groupId>
+			<artifactId>spring-boot-configuration-processor</artifactId>
+			<optional>true</optional>
+		</dependency>
+		<dependency>
+			<groupId>org.springframework.boot</groupId>
+			<artifactId>spring-boot-starter-actuator</artifactId>
+			<optional>true</optional>
+		</dependency>
+		<dependency>
+			<groupId>org.springframework.integration</groupId>
+			<artifactId>spring-integration-core</artifactId>
+			<optional>true</optional>
+		</dependency>
+		<dependency>
+			<groupId>org.springframework.cloud</groupId>
+			<artifactId>spring-cloud-config-server</artifactId>
+			<optional>true</optional>
+		</dependency>
+		<dependency>
+			<groupId>org.springframework.cloud</groupId>
+			<artifactId>spring-cloud-starter-config</artifactId>
+			<optional>true</optional>
+		</dependency>
+		<dependency>
+			<groupId>org.springframework.cloud</groupId>
+			<artifactId>spring-cloud-function-context</artifactId>
+			<optional>true</optional>
+		</dependency>
+		<dependency>
+			<groupId>org.springframework.boot</groupId>
+			<artifactId>spring-boot-starter-websocket</artifactId>
+			<optional>true</optional>
+		</dependency>
+		<dependency>
+			<groupId>org.springframework.boot</groupId>
+			<artifactId>spring-boot-starter-batch</artifactId>
+			<optional>true</optional>
+		</dependency>
+		<dependency>
+			<groupId>org.springframework.cloud</groupId>
+			<artifactId>spring-cloud-stream</artifactId>
+			<!-- TODO: why is this needed? -->
+			<version>${spring-cloud-stream.version}</version>
+			<optional>true</optional>
+		</dependency>
+		<dependency>
+			<groupId>org.springframework.cloud</groupId>
+			<artifactId>spring-cloud-commons</artifactId>
+		</dependency>
+		<dependency>
+			<groupId>org.springframework</groupId>
+			<artifactId>spring-context</artifactId>
+		</dependency>
+		<dependency>
+			<groupId>org.springframework.cloud</groupId>
+			<artifactId>spring-cloud-context</artifactId>
+			<optional>true</optional>
+		</dependency>
+		<dependency>
+			<groupId>io.reactivex</groupId>
+			<artifactId>rxjava</artifactId>
+			<optional>true</optional>
+		</dependency>
+		<dependency>
+			<groupId>io.github.openfeign</groupId>
+			<artifactId>feign-okhttp</artifactId>
+			<optional>true</optional>
+		</dependency>
+		<dependency>
+			<groupId>org.springframework.cloud</groupId>
+			<artifactId>spring-cloud-starter-openfeign</artifactId>
+			<optional>true</optional>
+		</dependency>
+		<dependency>
+			<groupId>org.springframework.cloud</groupId>
+			<artifactId>spring-cloud-starter-loadbalancer</artifactId>
+			<optional>true</optional>
+		</dependency>
+		<dependency>
+			<groupId>org.springframework.cloud</groupId>
+			<artifactId>spring-cloud-starter-gateway</artifactId>
+			<optional>true</optional>
+		</dependency>
+		<dependency>
+			<groupId>org.springframework.cloud</groupId>
+			<artifactId>spring-cloud-starter-task</artifactId>
+			<optional>true</optional>
+		</dependency>
+		<dependency>
+			<groupId>org.springframework.cloud</groupId>
+			<artifactId>spring-cloud-deployer-spi</artifactId>
+			<optional>true</optional>
+		</dependency>
+		<dependency>
+			<groupId>org.aspectj</groupId>
+			<artifactId>aspectjrt</artifactId>
+		</dependency>
+		<!-- For Instrumentation of Quartz -->
+		<dependency>
+			<groupId>org.springframework.boot</groupId>
+			<artifactId>spring-boot-starter-quartz</artifactId>
+			<optional>true</optional>
+		</dependency>
+		<dependency>
+			<groupId>org.springframework.boot</groupId>
+			<artifactId>spring-boot-autoconfigure-processor</artifactId>
+			<optional>true</optional>
+		</dependency>
+		<dependency>
+			<groupId>org.springframework.security.oauth</groupId>
+			<artifactId>spring-security-oauth2</artifactId>
+			<optional>true</optional>
+		</dependency>
+		<dependency>
+			<groupId>org.springframework.security.oauth.boot</groupId>
+			<artifactId>spring-security-oauth2-autoconfigure</artifactId>
+			<optional>true</optional>
+		</dependency>
+
+		<dependency>
+			<groupId>org.springframework.boot</groupId>
+			<artifactId>spring-boot-starter-test</artifactId>
+			<scope>test</scope>
+		</dependency>
+		<dependency>
+			<groupId>org.awaitility</groupId>
+			<artifactId>awaitility</artifactId>
+			<scope>test</scope>
+		</dependency>
+		<dependency>
+			<groupId>com.tngtech.archunit</groupId>
+			<artifactId>archunit-junit5</artifactId>
+			<scope>test</scope>
+		</dependency>
+		<dependency>
+			<groupId>io.projectreactor</groupId>
+			<artifactId>reactor-test</artifactId>
+			<scope>test</scope>
+		</dependency>
+	</dependencies>
+
+	<profiles>
+		<profile>
+			<id>fast</id>
+			<activation>
+				<activeByDefault>false</activeByDefault>
+			</activation>
+			<build>
+				<plugins>
+					<plugin>
+						<artifactId>maven-surefire-plugin</artifactId>
+						<configuration>
+							<forkCount>4</forkCount>
+							<reuseForks>true</reuseForks>
+							<argLine>-Xmx1024m -XX:MaxPermSize=256m</argLine>
+						</configuration>
+					</plugin>
+				</plugins>
+			</build>
+		</profile>
+	</profiles>
+
+</project>