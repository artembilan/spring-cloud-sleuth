/*
 * Copyright 2013-2019 the original author or authors.
 *
 * Licensed under the Apache License, Version 2.0 (the "License");
 * you may not use this file except in compliance with the License.
 * You may obtain a copy of the License at
 *
 *      https://www.apache.org/licenses/LICENSE-2.0
 *
 * Unless required by applicable law or agreed to in writing, software
 * distributed under the License is distributed on an "AS IS" BASIS,
 * WITHOUT WARRANTIES OR CONDITIONS OF ANY KIND, either express or implied.
 * See the License for the specific language governing permissions and
 * limitations under the License.
 */

package org.springframework.cloud.sleuth.zipkin2.sender;

import java.net.URI;
import java.net.URISyntaxException;

import org.apache.commons.logging.Log;
import org.apache.commons.logging.LogFactory;
import zipkin2.reporter.Sender;

import org.springframework.beans.factory.annotation.Autowired;
import org.springframework.boot.autoconfigure.condition.ConditionalOnClass;
import org.springframework.boot.autoconfigure.condition.ConditionalOnMissingBean;
import org.springframework.boot.autoconfigure.condition.ConditionalOnMissingClass;
import org.springframework.boot.autoconfigure.condition.ConditionalOnProperty;
import org.springframework.boot.context.properties.EnableConfigurationProperties;
import org.springframework.cloud.client.loadbalancer.LoadBalancerClient;
import org.springframework.cloud.sleuth.zipkin2.ZipkinAutoConfiguration;
import org.springframework.cloud.sleuth.zipkin2.ZipkinLoadBalancer;
import org.springframework.cloud.sleuth.zipkin2.ZipkinProperties;
import org.springframework.cloud.sleuth.zipkin2.ZipkinRestTemplateCustomizer;
import org.springframework.context.annotation.Bean;
import org.springframework.context.annotation.Conditional;
import org.springframework.context.annotation.Configuration;
import org.springframework.http.HttpMethod;
import org.springframework.web.client.RequestCallback;
import org.springframework.web.client.ResponseExtractor;
import org.springframework.web.client.RestClientException;
import org.springframework.web.client.RestTemplate;

@Configuration
@ConditionalOnMissingBean(name = ZipkinAutoConfiguration.SENDER_BEAN_NAME)
@Conditional(ZipkinSenderCondition.class)
@EnableConfigurationProperties(ZipkinSenderProperties.class)
class ZipkinRestTemplateSenderConfiguration {

	@Autowired
	ZipkinUrlExtractor extractor;

	@Bean(ZipkinAutoConfiguration.SENDER_BEAN_NAME)
	public Sender restTemplateSender(ZipkinProperties zipkin,
			ZipkinRestTemplateCustomizer zipkinRestTemplateCustomizer) {
		RestTemplate restTemplate = new ZipkinRestTemplateWrapper(zipkin, this.extractor);
		zipkinRestTemplateCustomizer.customize(restTemplate);
		return new RestTemplateSender(restTemplate, zipkin.getBaseUrl(),
				zipkin.getEncoder());
	}

	@Bean
	ZipkinUrlExtractor zipkinUrlExtractor(final ZipkinLoadBalancer zipkinLoadBalancer) {
		return new ZipkinUrlExtractor() {
			@Override
			public URI zipkinUrl(ZipkinProperties zipkinProperties) {
				return zipkinLoadBalancer.instance();
			}
		};
	}

	@Configuration
	@ConditionalOnMissingClass("org.springframework.cloud.client.loadbalancer.LoadBalancerClient")
	static class DefaultZipkinUrlExtractorConfiguration {

		@Autowired(required = false)
		LoadBalancerClient client;

		@Bean
		@ConditionalOnMissingBean
		ZipkinLoadBalancer noOpLoadBalancer(final ZipkinProperties zipkinProperties) {
			return new NoOpZipkinLoadBalancer(zipkinProperties);
		}

	}

	@Configuration
	@ConditionalOnClass(LoadBalancerClient.class)
	static class DiscoveryClientZipkinUrlExtractorConfiguration {

		@Configuration
<<<<<<< HEAD
		@ConditionalOnProperty(value = "spring.zipkin.discoveryClientEnabled",
				havingValue = "true", matchIfMissing = true)
=======
		@ConditionalOnProperty(value = "spring.zipkin.discovery-client-enabled", havingValue = "true", matchIfMissing = true)
>>>>>>> c6f03191
		static class ZipkinClientLoadBalancedConfiguration {

			@Autowired(required = false)
			LoadBalancerClient client;

			@Bean
			@ConditionalOnMissingBean
			ZipkinLoadBalancer loadBalancerClientZipkinLoadBalancer(
					ZipkinProperties zipkinProperties) {
				return new LoadBalancerClientZipkinLoadBalancer(this.client,
						zipkinProperties);
			}

		}

		@Configuration
<<<<<<< HEAD
		@ConditionalOnProperty(value = "spring.zipkin.discoveryClientEnabled",
				havingValue = "false")
=======
		@ConditionalOnProperty(value = "spring.zipkin.discovery-client-enabled", havingValue = "false")
>>>>>>> c6f03191
		static class ZipkinClientNoOpConfiguration {

			@Bean
			@ConditionalOnMissingBean
			ZipkinLoadBalancer noOpLoadBalancer(final ZipkinProperties zipkinProperties) {
				return new NoOpZipkinLoadBalancer(zipkinProperties);
			}

		}

	}

}

/**
 * Internal interface to provide a way to retrieve Zipkin URI. If there's no discovery
 * client then this value will be taken from the properties. Otherwise host will be
 * assumed to be a service id.
 */
interface ZipkinUrlExtractor {

	URI zipkinUrl(ZipkinProperties zipkinProperties);

}

/**
 * Resolves at runtime where the Zipkin server is. If there's no discovery client then
 * {@link URI} from the properties is taken. Otherwise service discovery is pinged for
 * current Zipkin address.
 */
class ZipkinRestTemplateWrapper extends RestTemplate {

	private static final Log log = LogFactory.getLog(ZipkinRestTemplateWrapper.class);

	private final ZipkinProperties zipkinProperties;

	private final ZipkinUrlExtractor extractor;

	ZipkinRestTemplateWrapper(ZipkinProperties zipkinProperties,
			ZipkinUrlExtractor extractor) {
		this.zipkinProperties = zipkinProperties;
		this.extractor = extractor;
	}

	@Override
	protected <T> T doExecute(URI originalUrl, HttpMethod method,
			RequestCallback requestCallback, ResponseExtractor<T> responseExtractor)
			throws RestClientException {
		URI uri = this.extractor.zipkinUrl(this.zipkinProperties);
		URI newUri = resolvedZipkinUri(originalUrl, uri);
		return super.doExecute(newUri, method, requestCallback, responseExtractor);
	}

	private URI resolvedZipkinUri(URI originalUrl, URI resolvedZipkinUri) {
		try {
			return new URI(resolvedZipkinUri.getScheme(), resolvedZipkinUri.getUserInfo(),
					resolvedZipkinUri.getHost(), resolvedZipkinUri.getPort(),
					originalUrl.getPath(), originalUrl.getQuery(),
					originalUrl.getFragment());
		}
		catch (URISyntaxException e) {
			if (log.isDebugEnabled()) {
				log.debug("Failed to create the new URI from original [" + originalUrl
						+ "] and new one [" + resolvedZipkinUri + "]");
			}
			return originalUrl;
		}
	}

}

class NoOpZipkinLoadBalancer implements ZipkinLoadBalancer {

	private final ZipkinProperties zipkinProperties;

	NoOpZipkinLoadBalancer(ZipkinProperties zipkinProperties) {
		this.zipkinProperties = zipkinProperties;
	}

	@Override
	public URI instance() {
		return URI.create(this.zipkinProperties.getBaseUrl());
	}

}<|MERGE_RESOLUTION|>--- conflicted
+++ resolved
@@ -91,12 +91,8 @@
 	static class DiscoveryClientZipkinUrlExtractorConfiguration {
 
 		@Configuration
-<<<<<<< HEAD
-		@ConditionalOnProperty(value = "spring.zipkin.discoveryClientEnabled",
+		@ConditionalOnProperty(value = "spring.zipkin.discovery-client-enabled",
 				havingValue = "true", matchIfMissing = true)
-=======
-		@ConditionalOnProperty(value = "spring.zipkin.discovery-client-enabled", havingValue = "true", matchIfMissing = true)
->>>>>>> c6f03191
 		static class ZipkinClientLoadBalancedConfiguration {
 
 			@Autowired(required = false)
@@ -113,12 +109,8 @@
 		}
 
 		@Configuration
-<<<<<<< HEAD
-		@ConditionalOnProperty(value = "spring.zipkin.discoveryClientEnabled",
+		@ConditionalOnProperty(value = "spring.zipkin.discovery-client-enabled",
 				havingValue = "false")
-=======
-		@ConditionalOnProperty(value = "spring.zipkin.discovery-client-enabled", havingValue = "false")
->>>>>>> c6f03191
 		static class ZipkinClientNoOpConfiguration {
 
 			@Bean
