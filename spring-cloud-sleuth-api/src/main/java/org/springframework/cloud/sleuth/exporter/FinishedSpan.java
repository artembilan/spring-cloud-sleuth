--- conflicted
+++ resolved
@@ -1,118 +1,114 @@
-/*
- * Copyright 2013-2021 the original author or authors.
- *
- * Licensed under the Apache License, Version 2.0 (the "License");
- * you may not use this file except in compliance with the License.
- * You may obtain a copy of the License at
- *
- *      https://www.apache.org/licenses/LICENSE-2.0
- *
- * Unless required by applicable law or agreed to in writing, software
- * distributed under the License is distributed on an "AS IS" BASIS,
- * WITHOUT WARRANTIES OR CONDITIONS OF ANY KIND, either express or implied.
- * See the License for the specific language governing permissions and
- * limitations under the License.
- */
-
-package org.springframework.cloud.sleuth.exporter;
-
-import java.util.Collection;
-import java.util.Map;
-
-import org.springframework.cloud.sleuth.Span;
-import org.springframework.lang.Nullable;
-
-/**
- * This API is inspired by OpenZipkin Brave (from {code MutableSpan}).
- *
- * Represents a span that has been finished and is ready to be sent to an external
- * location (e.g. Zipkin).
- *
- * @author OpenZipkin Brave Authors
- * @author Marcin Grzejszczak
- * @since 3.0.0
- */
-public interface FinishedSpan {
-
-	/**
-	 * @return span's name
-	 */
-	String getName();
-
-	/**
-	 * @return span's start timestamp
-	 */
-	long getStartTimestamp();
-
-	/**
-	 * @return span's end timestamp
-	 */
-	long getEndTimestamp();
-
-	/**
-	 * @return span's tags
-	 */
-	Map<String, String> getTags();
-
-	/**
-	 * @return span's events as timestamp to value mapping
-	 */
-	Collection<Map.Entry<Long, String>> getEvents();
-
-	/**
-	 * @return span's span id
-	 */
-	String getSpanId();
-
-	/**
-	 * @return span's parent id or {@code null} if not set
-	 */
-	@Nullable
-	String getParentId();
-
-	/**
-	 * @return span's remote ip
-	 */
-	@Nullable
-	String getRemoteIp();
-
-	/**
-	 * @return span's local ip
-	 */
-	@Nullable
-<<<<<<< HEAD
-	default String getLocalIp() {
-		return null;
-	}
-=======
-	String getLocalIp();
->>>>>>> 725d5e0a
-
-	/**
-	 * @return span's remote port
-	 */
-	int getRemotePort();
-
-	/**
-	 * @return span's trace id
-	 */
-	String getTraceId();
-
-	/**
-	 * @return corresponding error or {@code null} if one was not thrown
-	 */
-	@Nullable
-	Throwable getError();
-
-	/**
-	 * @return span's kind
-	 */
-	Span.Kind getKind();
-
-	/**
-	 * @return remote service name or {@code null} if not set
-	 */
-	@Nullable
-	String getRemoteServiceName();
-
-}+/*
+ * Copyright 2013-2021 the original author or authors.
+ *
+ * Licensed under the Apache License, Version 2.0 (the "License");
+ * you may not use this file except in compliance with the License.
+ * You may obtain a copy of the License at
+ *
+ *      https://www.apache.org/licenses/LICENSE-2.0
+ *
+ * Unless required by applicable law or agreed to in writing, software
+ * distributed under the License is distributed on an "AS IS" BASIS,
+ * WITHOUT WARRANTIES OR CONDITIONS OF ANY KIND, either express or implied.
+ * See the License for the specific language governing permissions and
+ * limitations under the License.
+ */
+
+package org.springframework.cloud.sleuth.exporter;
+
+import java.util.Collection;
+import java.util.Map;
+
+import org.springframework.cloud.sleuth.Span;
+import org.springframework.lang.Nullable;
+
+/**
+ * This API is inspired by OpenZipkin Brave (from {code MutableSpan}).
+ *
+ * Represents a span that has been finished and is ready to be sent to an external
+ * location (e.g. Zipkin).
+ *
+ * @author OpenZipkin Brave Authors
+ * @author Marcin Grzejszczak
+ * @since 3.0.0
+ */
+public interface FinishedSpan {
+
+	/**
+	 * @return span's name
+	 */
+	String getName();
+
+	/**
+	 * @return span's start timestamp
+	 */
+	long getStartTimestamp();
+
+	/**
+	 * @return span's end timestamp
+	 */
+	long getEndTimestamp();
+
+	/**
+	 * @return span's tags
+	 */
+	Map<String, String> getTags();
+
+	/**
+	 * @return span's events as timestamp to value mapping
+	 */
+	Collection<Map.Entry<Long, String>> getEvents();
+
+	/**
+	 * @return span's span id
+	 */
+	String getSpanId();
+
+	/**
+	 * @return span's parent id or {@code null} if not set
+	 */
+	@Nullable
+	String getParentId();
+
+	/**
+	 * @return span's remote ip
+	 */
+	@Nullable
+	String getRemoteIp();
+
+	/**
+	 * @return span's local ip
+	 */
+	@Nullable
+	default String getLocalIp() {
+		return null;
+	}
+
+	/**
+	 * @return span's remote port
+	 */
+	int getRemotePort();
+
+	/**
+	 * @return span's trace id
+	 */
+	String getTraceId();
+
+	/**
+	 * @return corresponding error or {@code null} if one was not thrown
+	 */
+	@Nullable
+	Throwable getError();
+
+	/**
+	 * @return span's kind
+	 */
+	Span.Kind getKind();
+
+	/**
+	 * @return remote service name or {@code null} if not set
+	 */
+	@Nullable
+	String getRemoteServiceName();
+
+}