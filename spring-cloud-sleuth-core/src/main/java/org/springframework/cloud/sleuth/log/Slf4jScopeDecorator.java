/*
 * Copyright 2013-2019 the original author or authors.
 *
 * Licensed under the Apache License, Version 2.0 (the "License");
 * you may not use this file except in compliance with the License.
 * You may obtain a copy of the License at
 *
 *      https://www.apache.org/licenses/LICENSE-2.0
 *
 * Unless required by applicable law or agreed to in writing, software
 * distributed under the License is distributed on an "AS IS" BASIS,
 * WITHOUT WARRANTIES OR CONDITIONS OF ANY KIND, either express or implied.
 * See the License for the specific language governing permissions and
 * limitations under the License.
 */

package org.springframework.cloud.sleuth.log;

import java.util.LinkedHashSet;
import java.util.Set;
import java.util.TreeSet;

import brave.baggage.BaggageField;
import brave.baggage.BaggageFields;
import brave.baggage.CorrelationField;
import brave.baggage.CorrelationScopeDecorator;
import brave.context.slf4j.MDCScopeDecorator;
import brave.propagation.CurrentTraceContext.Scope;
import brave.propagation.CurrentTraceContext.ScopeDecorator;
import brave.propagation.TraceContext;
import org.slf4j.MDC;

import org.springframework.cloud.sleuth.autoconfig.SleuthProperties;

/**
 * Adds {@linkplain MDC} properties "traceId", "parentId", "spanId" and "spanExportable"
 * when a {@link brave.Tracer#currentSpan() span is current}. These can be used in log
 * correlation. Supports backward compatibility of MDC entries by adding legacy "X-B3"
 * entries to MDC context "X-B3-TraceId", "X-B3-ParentSpanId", "X-B3-SpanId" and
 * "X-B3-Sampled"
 *
 * @author Marcin Grzejszczak
 * @since 2.1.0
 */
final class Slf4jScopeDecorator implements ScopeDecorator {

<<<<<<< HEAD
	private static final Logger log = LoggerFactory.getLogger(Slf4jScopeDecorator.class);

	private final SleuthProperties sleuthProperties;

	private final SleuthSlf4jProperties sleuthSlf4jProperties;

	Slf4jScopeDecorator(SleuthProperties sleuthProperties,
			SleuthSlf4jProperties sleuthSlf4jProperties) {
		this.sleuthProperties = sleuthProperties;
		this.sleuthSlf4jProperties = sleuthSlf4jProperties;
	}

	static void replace(String key, @Nullable String value) {
		if (value != null) {
			MDC.put(key, value);
		}
		else {
			MDC.remove(key);
		}
	}

	@Override
	public CurrentTraceContext.Scope decorateScope(TraceContext currentSpan,
			CurrentTraceContext.Scope scope) {
		final String previousTraceId = MDC.get("traceId");
		final String previousParentId = MDC.get("parentId");
		final String previousSpanId = MDC.get("spanId");
		final String spanExportable = MDC.get("spanExportable");
		final List<AbstractMap.SimpleEntry<String, String>> previousMdc = previousMdc();

		if (currentSpan != null) {
			String traceIdString = currentSpan.traceIdString();
			MDC.put("traceId", traceIdString);
			String parentId = currentSpan.parentId() != null
					? HexCodec.toLowerHex(currentSpan.parentId()) : null;
			replace("parentId", parentId);
			String spanId = HexCodec.toLowerHex(currentSpan.spanId());
			MDC.put("spanId", spanId);
			String sampled = String.valueOf(currentSpan.sampled());
			MDC.put("spanExportable", sampled);
			log("Starting scope for span: {}", currentSpan);
			if (currentSpan.parentId() != null) {
				if (log.isTraceEnabled()) {
					log.trace("With parent: {}", currentSpan.parentId());
				}
			}
			for (String key : whitelistedBaggageKeysWithValue(currentSpan)) {
				MDC.put(key, ExtraFieldPropagation.get(currentSpan, key));
			}
			for (String key : whitelistedPropagationKeysWithValue(currentSpan)) {
				MDC.put(key, ExtraFieldPropagation.get(currentSpan, key));
			}
			for (String key : whitelistedLocalKeysWithValue(currentSpan)) {
				MDC.put(key, ExtraFieldPropagation.get(currentSpan, key));
			}
		}
		else {
			MDC.remove("traceId");
			MDC.remove("parentId");
			MDC.remove("spanId");
			MDC.remove("spanExportable");
			for (String s : whitelistedBaggageKeys()) {
				MDC.remove(s);
			}
			for (String s : whitelistedPropagationKeys()) {
				MDC.remove(s);
			}
			for (String s : whitelistedLocalKeys()) {
				MDC.remove(s);
			}
			previousMdc.clear();
		}

		/**
		 * Thread context scope.
		 *
		 * @author Adrian Cole
		 */
		class ThreadContextCurrentTraceContextScope implements CurrentTraceContext.Scope {

			@Override
			public void close() {
				log("Closing scope for span: {}", currentSpan);
				scope.close();
				replace("traceId", previousTraceId);
				replace("parentId", previousParentId);
				replace("spanId", previousSpanId);
				replace("spanExportable", spanExportable);
				for (AbstractMap.SimpleEntry<String, String> entry : previousMdc) {
					replace(entry.getKey(), entry.getValue());
				}
			}
=======
	// Backward compatibility for all logging patterns
	private static final ScopeDecorator LEGACY_IDS = MDCScopeDecorator.newBuilder()
			.clear()
			.addField(CorrelationField.newBuilder(BaggageFields.TRACE_ID)
					.name("X-B3-TraceId").build())
			.addField(CorrelationField.newBuilder(BaggageFields.PARENT_ID)
					.name("X-B3-ParentSpanId").build())
			.addField(CorrelationField.newBuilder(BaggageFields.SPAN_ID)
					.name("X-B3-SpanId").build())
			.addField(CorrelationField.newBuilder(BaggageFields.SAMPLED)
					.name("X-Span-Export").build())
			.build();

	private final ScopeDecorator delegate;

	Slf4jScopeDecorator(SleuthProperties sleuthProperties,
			SleuthSlf4jProperties sleuthSlf4jProperties) {

		CorrelationScopeDecorator.Builder builder = MDCScopeDecorator.newBuilder().clear()
				.addField(CorrelationField.create(BaggageFields.TRACE_ID))
				.addField(CorrelationField.create(BaggageFields.PARENT_ID))
				.addField(CorrelationField.create(BaggageFields.SPAN_ID))
				.addField(CorrelationField.newBuilder(BaggageFields.SAMPLED)
						.name("spanExportable").build());

		Set<String> whitelist = new TreeSet<>(String.CASE_INSENSITIVE_ORDER);
		whitelist.addAll(sleuthSlf4jProperties.getWhitelistedMdcKeys());

		// Note: we are adding all the keys as-is because correlation context doesn't
		// prefix, only ExtraFieldPropagation does
		Set<String> retained = new LinkedHashSet<>();
		retained.addAll(sleuthProperties.getBaggageKeys());
		retained.addAll(sleuthProperties.getLocalKeys());
		retained.addAll(sleuthProperties.getPropagationKeys());
		retained.retainAll(whitelist);

		// For backwards compatibility set all fields dirty, so that any changes made by
		// MDC directly are reverted.
		for (String name : retained) {
			builder.addField(CorrelationField.newBuilder(BaggageField.create(name))
					.dirty().build());
		}
>>>>>>> c20f6c6a

		this.delegate = builder.build();
	}

	@Override
	public Scope decorateScope(TraceContext context, Scope scope) {
		return LEGACY_IDS.decorateScope(context, delegate.decorateScope(context, scope));
	}

}<|MERGE_RESOLUTION|>--- conflicted
+++ resolved
@@ -43,101 +43,6 @@
  * @since 2.1.0
  */
 final class Slf4jScopeDecorator implements ScopeDecorator {
-
-<<<<<<< HEAD
-	private static final Logger log = LoggerFactory.getLogger(Slf4jScopeDecorator.class);
-
-	private final SleuthProperties sleuthProperties;
-
-	private final SleuthSlf4jProperties sleuthSlf4jProperties;
-
-	Slf4jScopeDecorator(SleuthProperties sleuthProperties,
-			SleuthSlf4jProperties sleuthSlf4jProperties) {
-		this.sleuthProperties = sleuthProperties;
-		this.sleuthSlf4jProperties = sleuthSlf4jProperties;
-	}
-
-	static void replace(String key, @Nullable String value) {
-		if (value != null) {
-			MDC.put(key, value);
-		}
-		else {
-			MDC.remove(key);
-		}
-	}
-
-	@Override
-	public CurrentTraceContext.Scope decorateScope(TraceContext currentSpan,
-			CurrentTraceContext.Scope scope) {
-		final String previousTraceId = MDC.get("traceId");
-		final String previousParentId = MDC.get("parentId");
-		final String previousSpanId = MDC.get("spanId");
-		final String spanExportable = MDC.get("spanExportable");
-		final List<AbstractMap.SimpleEntry<String, String>> previousMdc = previousMdc();
-
-		if (currentSpan != null) {
-			String traceIdString = currentSpan.traceIdString();
-			MDC.put("traceId", traceIdString);
-			String parentId = currentSpan.parentId() != null
-					? HexCodec.toLowerHex(currentSpan.parentId()) : null;
-			replace("parentId", parentId);
-			String spanId = HexCodec.toLowerHex(currentSpan.spanId());
-			MDC.put("spanId", spanId);
-			String sampled = String.valueOf(currentSpan.sampled());
-			MDC.put("spanExportable", sampled);
-			log("Starting scope for span: {}", currentSpan);
-			if (currentSpan.parentId() != null) {
-				if (log.isTraceEnabled()) {
-					log.trace("With parent: {}", currentSpan.parentId());
-				}
-			}
-			for (String key : whitelistedBaggageKeysWithValue(currentSpan)) {
-				MDC.put(key, ExtraFieldPropagation.get(currentSpan, key));
-			}
-			for (String key : whitelistedPropagationKeysWithValue(currentSpan)) {
-				MDC.put(key, ExtraFieldPropagation.get(currentSpan, key));
-			}
-			for (String key : whitelistedLocalKeysWithValue(currentSpan)) {
-				MDC.put(key, ExtraFieldPropagation.get(currentSpan, key));
-			}
-		}
-		else {
-			MDC.remove("traceId");
-			MDC.remove("parentId");
-			MDC.remove("spanId");
-			MDC.remove("spanExportable");
-			for (String s : whitelistedBaggageKeys()) {
-				MDC.remove(s);
-			}
-			for (String s : whitelistedPropagationKeys()) {
-				MDC.remove(s);
-			}
-			for (String s : whitelistedLocalKeys()) {
-				MDC.remove(s);
-			}
-			previousMdc.clear();
-		}
-
-		/**
-		 * Thread context scope.
-		 *
-		 * @author Adrian Cole
-		 */
-		class ThreadContextCurrentTraceContextScope implements CurrentTraceContext.Scope {
-
-			@Override
-			public void close() {
-				log("Closing scope for span: {}", currentSpan);
-				scope.close();
-				replace("traceId", previousTraceId);
-				replace("parentId", previousParentId);
-				replace("spanId", previousSpanId);
-				replace("spanExportable", spanExportable);
-				for (AbstractMap.SimpleEntry<String, String> entry : previousMdc) {
-					replace(entry.getKey(), entry.getValue());
-				}
-			}
-=======
 	// Backward compatibility for all logging patterns
 	private static final ScopeDecorator LEGACY_IDS = MDCScopeDecorator.newBuilder()
 			.clear()
@@ -180,7 +85,6 @@
 			builder.addField(CorrelationField.newBuilder(BaggageField.create(name))
 					.dirty().build());
 		}
->>>>>>> c20f6c6a
 
 		this.delegate = builder.build();
 	}
