--- conflicted
+++ resolved
@@ -83,13 +83,8 @@
 		this.spanVerifyingRunnable.clear();
 	}
 
-<<<<<<< HEAD
 	@AfterEach
-	public void tearDown() throws Exception {
-=======
-	@After
-	public void close() {
->>>>>>> 60820379
+	public void tearDown() {
 		this.traceManagerableExecutorService.shutdown();
 		this.executorService.shutdown();
 		this.tracing.close();
