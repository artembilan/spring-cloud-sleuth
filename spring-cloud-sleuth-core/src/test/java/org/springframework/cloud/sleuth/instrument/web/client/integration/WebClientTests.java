--- conflicted
+++ resolved
@@ -403,11 +403,6 @@
 
 		@Override public void customize(RestTemplate restTemplate) {
 			this.executed = true;
-<<<<<<< HEAD
-			then(restTemplate.getInterceptors().get(0)).isInstanceOf(
-					TracingClientHttpRequestInterceptor.class);
-=======
->>>>>>> d62756e3
 		}
 
 		public boolean isExecuted() {
