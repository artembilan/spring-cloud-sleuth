--- conflicted
+++ resolved
@@ -25,12 +25,9 @@
 import brave.baggage.BaggagePropagationCustomizer;
 import brave.propagation.B3SinglePropagation;
 import brave.propagation.Propagation;
-<<<<<<< HEAD
 import brave.propagation.TraceContextOrSamplingFlags;
-=======
 import brave.sampler.RateLimitingSampler;
 import brave.sampler.Sampler;
->>>>>>> eac2733c
 import io.micrometer.core.instrument.MeterRegistry;
 import io.micrometer.core.instrument.simple.SimpleMeterRegistry;
 import org.assertj.core.api.BDDAssertions;
@@ -44,18 +41,16 @@
 import org.springframework.boot.autoconfigure.AutoConfigurations;
 import org.springframework.boot.test.context.FilteredClassLoader;
 import org.springframework.boot.test.context.runner.ApplicationContextRunner;
-import org.springframework.cloud.sleuth.baggage.TraceBaggageAutoConfiguration;
 import org.springframework.context.annotation.Bean;
 import org.springframework.context.annotation.Configuration;
 
 public class TraceAutoConfigurationTests {
 
 	private final ApplicationContextRunner contextRunner = new ApplicationContextRunner()
-			.withConfiguration(AutoConfigurations.of(TraceAutoConfiguration.class,
-					TraceBaggageAutoConfiguration.class));
-
-	@Test
-	public void should_apply_micrometer_reporter_metrics_when_meter_registry_bean_present() {
+			.withConfiguration(AutoConfigurations.of(TraceAutoConfiguration.class));
+
+	@Test
+	void should_apply_micrometer_reporter_metrics_when_meter_registry_bean_present() {
 		this.contextRunner.withUserConfiguration(WithMeterRegistry.class)
 				.run((context) -> {
 					ReporterMetrics bean = context.getBean(ReporterMetrics.class);
@@ -66,7 +61,7 @@
 	}
 
 	@Test
-	public void should_apply_in_memory_metrics_when_meter_registry_bean_missing() {
+	void should_apply_in_memory_metrics_when_meter_registry_bean_missing() {
 		this.contextRunner.run((context) -> {
 			ReporterMetrics bean = context.getBean(ReporterMetrics.class);
 
@@ -75,7 +70,7 @@
 	}
 
 	@Test
-	public void should_apply_in_memory_metrics_when_meter_registry_class_missing() {
+	void should_apply_in_memory_metrics_when_meter_registry_class_missing() {
 		this.contextRunner.withClassLoader(new FilteredClassLoader(MeterRegistry.class))
 				.run((context) -> {
 					ReporterMetrics bean = context.getBean(ReporterMetrics.class);
@@ -90,7 +85,7 @@
 	 * intentionally, to ensure configuration condition bugs do not exist.
 	 */
 	@Test
-	public void should_use_NEVER_SAMPLER_when_only_logging() {
+	void should_use_NEVER_SAMPLER_when_only_logging() {
 		this.contextRunner.run((context -> {
 			final Sampler bean = context.getBean(Sampler.class);
 			BDDAssertions.then(bean).isSameAs(Sampler.NEVER_SAMPLE);
@@ -103,7 +98,7 @@
 	 * intentionally, to ensure configuration condition bugs do not exist.
 	 */
 	@Test
-	public void should_use_RateLimitedSampler_when_reporting() {
+	void should_use_RateLimitedSampler_when_reporting() {
 		this.contextRunner.withUserConfiguration(WithReporter.class).run((context -> {
 			final Sampler bean = context.getBean(Sampler.class);
 			BDDAssertions.then(bean).isInstanceOf(RateLimitingSampler.class);
@@ -116,7 +111,7 @@
 	 * intentionally, to ensure configuration condition bugs do not exist.
 	 */
 	@Test
-	public void should_override_sampler() {
+	void should_override_sampler() {
 		this.contextRunner.withUserConfiguration(WithReporter.class, WithSampler.class)
 				.run((context -> {
 					final Sampler bean = context.getBean(Sampler.class);
@@ -125,7 +120,7 @@
 	}
 
 	@Test
-	public void should_use_B3Propagation_factory_by_default() {
+	void should_use_B3Propagation_factory_by_default() {
 		this.contextRunner.run((context -> {
 			final Propagation.Factory bean = context.getBean(Propagation.Factory.class);
 			BDDAssertions.then(bean).isInstanceOf(Propagation.Factory.class);
@@ -133,7 +128,7 @@
 	}
 
 	@Test
-	public void should_use_baggageBean() {
+	void should_use_baggageBean() {
 		this.contextRunner.withUserConfiguration(WithBaggageBeans.class, Baggage.class)
 				.run((context -> {
 					final Baggage bean = context.getBean(Baggage.class);
@@ -144,7 +139,7 @@
 	}
 
 	@Test
-	public void should_use_local_keys_from_properties() {
+	void should_use_local_keys_from_properties() {
 		this.contextRunner.withPropertyValues("spring.sleuth.baggage.local-fields=bp")
 				.withUserConfiguration(Baggage.class).run((context -> {
 					final Baggage bean = context.getBean(Baggage.class);
@@ -154,7 +149,7 @@
 	}
 
 	@Test
-	public void should_combine_baggage_beans_and_properties() {
+	void should_combine_baggage_beans_and_properties() {
 		this.contextRunner.withPropertyValues("spring.sleuth.baggage.local-fields=bp")
 				.withUserConfiguration(WithBaggageBeans.class, Baggage.class)
 				.run((context -> {
@@ -167,7 +162,7 @@
 	}
 
 	@Test
-	public void should_use_baggagePropagationFactoryBuilder_bean() {
+	void should_use_baggagePropagationFactoryBuilder_bean() {
 		// BaggagePropagation.FactoryBuilder unwraps itself if there are no baggage fields
 		// defined
 		this.contextRunner
@@ -211,9 +206,16 @@
 	}
 
 	@Configuration
-<<<<<<< HEAD
 	static class WithMeterRegistry {
-=======
+
+		@Bean
+		MeterRegistry meterRegistry() {
+			return new SimpleMeterRegistry();
+		}
+
+	}
+
+	@Configuration
 	static class WithReporter {
 
 		@Bean
@@ -235,7 +237,6 @@
 
 	@Configuration
 	static class WithLocalKeys {
->>>>>>> eac2733c
 
 		@Bean
 		MeterRegistry meterRegistry() {
